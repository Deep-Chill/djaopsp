{% extends "pages/base.html" %}

{% block localheadermeta %}
<title>{% if element %}{{element.title}}{% else %}{% trans %}Practices Sharing Platform{% endtrans %}{% endif %} | DjaoDjin</title>
<meta property="og:image" content="{{request|site_url}}/static/img/og-image.png" />
{% endblock %}

{% block content %}
<section  id="app" class="backdrop container-fluid">
  {% include "pages/_breadcrumbs.html" %}
  <editables-detail inline-template>
    <div {% if element %}id="{{element.slug}}"{% else %}:id="item.slug"{% endif %}>
      <div class="row">
        <div class="col-12">
          <ul class="nav nav-tabs surrounded-tabs">
            <li class="nav-item squared-tabs-li text-center first_tab">
                <img class="editable droppable-image"
                     {% if element %}src="{% if element.picture %}{{element.picture}}{% endif %}"{% else %}:src="item.picture"{% endif %} />
            </li>
          </ul>
        </div>
      </div>
      <div class="row">
        <div class="col-12">
          <div class="tab-pane active in">
            <div class="tab-content">
                <div class="panel-grey panel-cartitem over-radius">
                    <div class="p-2">
                      <h1 class="editable" data-key="title" v-cloak>{% if element %}{{element.title}}{% else %}[[item.title]]{% endif %}</h1>
<<<<<<< HEAD
                      <div data-key="tags" class="editable text-right">
                        {% if element.tags %}
                        {% for tag in element.tags %}
                        <span class="badge badge-pill badge-info">{{tag}}</span>
                        {% endfor %}
                        {% endif %}
                        <span class="badge badge-pill badge-info"
=======
                      <div data-key="tags" class="editable text-end">
                        <span class="badge rounded-pill bg-info"
>>>>>>> cc107150
                              v-for="tag in tags"></span>
                        {% if edit_perm %}
                        <span id="lock">{% trans %}add tags ...{% endtrans %} <i class="fa fa-edit"></i></span>
                        {% endif %}
                      </div>
                      <div class="mt-2 text-justify markdown-description">
                        {% if element %}
                        <div class="editable edit-formatted" data-key="text"
                             style="min-height: 25vh">
                          {% if element.text %}
                          {{element.text|safe}}
                          {% else %}
                          {% trans %}This page is currently empty.{% endtrans %}
                          {% endif %}
                        </div>
                        {% else %}
                        <div style="min-height: 25vh"
                             v-if="!itemLoaded">
                          <i class="fa fa-spinner fa-spin fa-2x"></i>
                        </div>
                        <div class="editable edit-formatted" data-key="text"
                             style="min-height: 25vh"
                             v-html="item.text ? item.text : '{% trans %}This page is currently empty.{% endtrans %}'"
                             v-show="itemLoaded" {# v-show instead of v-if such that the jQuery editor plugin can find the node in the DOM. #}
                             v-cloak>
                        </div>
                        {% endif %}
                        <hr />
                        {% if profile %}
                        <div id="create-chapter">
                          <div class="text-end">
                            <div class="d-grid gap-2">
                              <a id="new-page" class="btn btn-primary" href="#new-pageelement" data-bs-toggle="modal" data-bs-target="#new-pageelement">New practice</a>
                            </div>
                          </div>
                          <!-- modal to create a new page -->
                          <div id="new-pageelement" class="modal fade"
                               tabindex="-1" role="dialog"
                               aria-labelledby="Create a page" aria-hidden="true" style="color: #000;">
                            <div class="modal-dialog">
                              <form class="modal-content"
                                    @submit.prevent="create($event)">
                                <div class="modal-header">
                                  <h4 class="modal-title">{% trans %}Create a new practice ...{% endtrans %}</h4>
                                  <button type="button"
                                          class="btn-close"
                                          data-bs-dismiss="modal"
                                          aria-label="Close">
                                  </button>
                                </div>
                                <div class="modal-body">
                                  <label class="form-label">
                                    Title
                                  </label>
                                  <input class="form-control w-100"
                                         type="text" name="title" placeholder="Title"
                                         v-model="newItem.title">
                                </div>
                                <div class="modal-footer">
                                  <button type="button" class="btn btn-secondary"
                                          data-bs-dismiss="modal">{% trans %}Cancel{% endtrans %}</button>
                                  <button type="submit" class="btn btn-primary">{% trans %}Create{% endtrans %}</button>
                                </div>
                              </form>
                            </div>
                          </div>
                        </div>{# /#create-chapter #}
                        {% endif %}
                        <div v-if="item.account == 'envconnect'">
                            <p class="text-center mt-3">
<a href="{{'/docs/faq/#environmental-practices'|site_url}}">{% trans %}How was this practice identified and selected?{% endtrans %}</a>
                            </p>
                          <p class="text-center mt-3">
<img height="32" src="{{'/static/img/cc_icon_black_x2.png'|asset}}" />
<img height="32" src="{{'/static/img/sa_black_x2.png'|asset}}" />
<img height="32" src="{{'/static/img/attribution_icon_black_x2.png'|asset}}" />
                          </p>
                          <p>
{% trans %}This material is licensed as Creative Commons{% endtrans %} <a href="https://creativecommons.org/licenses/by-sa/4.0/">CC BY-SA</a>.
{% trans %}When using it for any project, you are required to give credit to The Sustainability Project (TSP). Please use the following attribution:{% endtrans %}
                          </p>
<<<<<<< HEAD
                            <p class="border-left pl-2" v-cloak>
<em>&quot;<a :href="'{{request|site_url}}/app/info' + item.path">[[item.title]]</a> by <a href="{{request|site_url}}">The Sustainability Project (TSP)</a> is licensed under <a href="https://creativecommons.org/licenses/by-sa/4.0/">CC BY-SA</a>.&quot;</em>
=======
                            <p class="border-start ps-2" v-cloak>
<em>&quot;<a :href="'https://www.tspproject.org/app/info' + item.path">[[item.title]]</a> by <a href="https://www.tspproject.org/">The Sustainability Project (TSP)</a> is licensed under <a href="https://creativecommons.org/licenses/by-sa/4.0/">CC BY-SA</a>.&quot;</em>
>>>>>>> cc107150
                            </p>
                        </div>
                        {% if edit_perm %}
                        <div class="text-center">
                          {% if aliases %}
                          <div style="margin-top: 15px;">
                            <h4>{% trans %}This content is aliased through:{% endtrans %}</h4>
                                  {% for alias in aliases %}
                            <ol class="breadcrumb">
                              {% for alias_breadcrumb in alias %}
                              <li class="breadcrumb-item">{{alias_breadcrumb.title}}</li>
                              {% endfor %}
                            </ol>
                            {% endfor %}
                          </div>
                          {% endif %}
                        </div>
                        {% endif %}
                      </div>
                      <hr class="featurette-divider">
                      {% block follow_vote %}
                      {% include "pages/_follow_vote.html" %}
                      {% endblock %}
                      {% block comments %}
                      {% include "pages/_comments.html" %}
                      {% endblock %}
                    </div>
                </div>
            </div>{# /.tab-content #}
          </div>
        </div>
      </div>
    </div>
  </editables-detail>
</section>
{% endblock %}

{% block pages_scripts %}
<script type="text/javascript" charset="utf-8">
{% if edit_perm %}
assetsUploadUrl = "{% if urls.api_upload_assets %}{{urls.api_upload_assets}}{% else %}{{'/api/themes/assets/'|site_url}}{% endif %}";

$(document).ready(function(){
	$(".editable").editor({
		baseUrl: "{{urls.api_content}}",
		preventBlurOnClick: "#media-gallery, .dj-gallery-item"
	});
});
{% endif %}
</script>
{% endblock %}<|MERGE_RESOLUTION|>--- conflicted
+++ resolved
@@ -27,18 +27,13 @@
                 <div class="panel-grey panel-cartitem over-radius">
                     <div class="p-2">
                       <h1 class="editable" data-key="title" v-cloak>{% if element %}{{element.title}}{% else %}[[item.title]]{% endif %}</h1>
-<<<<<<< HEAD
-                      <div data-key="tags" class="editable text-right">
+                      <div data-key="tags" class="editable text-end text-right">
                         {% if element.tags %}
                         {% for tag in element.tags %}
                         <span class="badge badge-pill badge-info">{{tag}}</span>
                         {% endfor %}
                         {% endif %}
-                        <span class="badge badge-pill badge-info"
-=======
-                      <div data-key="tags" class="editable text-end">
-                        <span class="badge rounded-pill bg-info"
->>>>>>> cc107150
+                        <span class="badge rounded-pill bg-info badge-pill badge-info"
                               v-for="tag in tags"></span>
                         {% if edit_perm %}
                         <span id="lock">{% trans %}add tags ...{% endtrans %} <i class="fa fa-edit"></i></span>
@@ -120,13 +115,8 @@
 {% trans %}This material is licensed as Creative Commons{% endtrans %} <a href="https://creativecommons.org/licenses/by-sa/4.0/">CC BY-SA</a>.
 {% trans %}When using it for any project, you are required to give credit to The Sustainability Project (TSP). Please use the following attribution:{% endtrans %}
                           </p>
-<<<<<<< HEAD
-                            <p class="border-left pl-2" v-cloak>
+                            <p class="border-start ps-2 border-left pl-2" v-cloak>
 <em>&quot;<a :href="'{{request|site_url}}/app/info' + item.path">[[item.title]]</a> by <a href="{{request|site_url}}">The Sustainability Project (TSP)</a> is licensed under <a href="https://creativecommons.org/licenses/by-sa/4.0/">CC BY-SA</a>.&quot;</em>
-=======
-                            <p class="border-start ps-2" v-cloak>
-<em>&quot;<a :href="'https://www.tspproject.org/app/info' + item.path">[[item.title]]</a> by <a href="https://www.tspproject.org/">The Sustainability Project (TSP)</a> is licensed under <a href="https://creativecommons.org/licenses/by-sa/4.0/">CC BY-SA</a>.&quot;</em>
->>>>>>> cc107150
                             </p>
                         </div>
                         {% if edit_perm %}
