--- conflicted
+++ resolved
@@ -214,20 +214,11 @@
                   </div>
                 </div>
               </div>
-<<<<<<< HEAD
-              <p class="text-center" v-if="practice.indent == 0">
-Benchmarking is based on responses from <span v-if="!chartsLoaded">?</span><span v-if="chartsLoaded" v-cloak>[[getNbRespondents(practice)]]</span>
-companies responding on practices in the industry segment.
-              </p>
-            </div>{# /.isChartHeading - i.e. heading with charts and score #}
-=======
             </div>{# /.isChartHeading - i.e. heading with charts and score #}
             <p class="text-center" v-if="practice.indent == 0">
 {% trans %}Benchmarking is based on responses from{% endtrans %} <span v-if="!chartsLoaded">?</span><span v-if="chartsLoaded" v-cloak>[[getNbRespondents(practice)]]</span>
 {% trans %}companies responding on practices in the industry segment.{% endtrans %}
             </p>
->>>>>>> 42592445
-
             <div v-if="!isChartHeading(practice) && !isPractice(practice)">
               <hr v-if="isTilePicture(practice)" />
               <div class="row">
