{% extends "app/track/base.html" %}

{% block app_content %}
<div class="container">
  <h1 class="text-center pt-4">GHG Emissions Estimate Calculator</h1>
  <data-tracker inline-template
    id="panel-icons" class="panel-icons">
    <div>
      <div class="panel-body">
        <div class="row">
          <div class="col-md-12 text-center" style="display:table-row;">
            <div class="row-icons">
              <div style="display:inline-block;float:left;flex:auto;">
                <div class="header-tuple">
                  <ul class="nav nav-tabs squared-tabs">
                    <li :class="'nav-item squared-tabs-li' + (isActiveTile('stationary-combustion') ? ' active': '')"
                        v-cloak>
                      <a class="nav-link icon-inner orange"
                         href="#tab-stationary-combustion"
                         @click="toggleTile($event, 'stationary-combustion')">
                        <img class="icon-equipment" src="{{'/static/img/icons/production.png'|asset}}">
                        <div class="icon-caption">{% trans %}S1 - Stationary Combustion{% endtrans %}</div>
                      </a>
                    </li>
                    <li :class="'nav-item squared-tabs-li' + (isActiveTile('mobile-combustion') ? ' active': '')"
                        v-cloak>
                      <a class="nav-link icon-inner orange"
                         href="#tab-mobile-combustion"
                         @click="toggleTile($event, 'mobile-combustion')">
                        <img class="icon-equipment" src="{{'/static/img/icons/truck.png'|asset}}">
                        <div class="icon-caption">{% trans %}S1 - Mobile Combustion{% endtrans %}</div>
                      </a>
                    </li>
                    <li :class="'nav-item squared-tabs-li' + (isActiveTile('refrigerants') ? ' active': '')"
                        v-cloak>
                      <a class="nav-link icon-inner orange"
                         href="#tab-refrigerants"
                         @click="toggleTile($event, 'refrigerants')">
                        <img class="icon-equipment" src="{{'/static/img/icons/hvac.png'|asset}}">
                        <div class="icon-caption">{% trans %}S1 - Refrigerants{% endtrans %}</div>
                      </a>
                    </li>
                    <li :class="'nav-item squared-tabs-li' + (isActiveTile('purchased-electricity') ? ' active': '')"
                        v-cloak>
                      <a class="nav-link icon-inner orange"
                         href="#tab-purchased-electricity"
                         @click="toggleTile($event, 'purchased-electricity')">
                        <img class="icon-equipment" src="{{'/static/img/icons/lightning.png'|asset}}">
                        <div class="icon-caption">{% trans %}S2 - Purchased Electricity{% endtrans %}</div>
                      </a>
                    </li>
                    <li :class="'nav-item squared-tabs-li' + (isActiveTile('transportation') ? ' active': '')"
                        v-cloak>
                      <a class="nav-link icon-inner orange"
                         href="#tab-transportation"
                         @click="toggleTile($event, 'transportation')">
                        <img class="icon-equipment" src="{{'/static/img/icons/fuel-supply.png'|asset}}">
                        <div class="icon-caption">{% trans %}S3 - Transportation{% endtrans %}</div>
                      </a>
                    </li>
                  </ul>
                </div> {# .header-tuple #}
              </div>
            </div> {# .row-icons #}
          </div> {# .col-md-12 #}
        </div> {# .row #}

        {% block icons_content %}
        {# expanded tabs go here #}
        <div :class="'tab-content collapse' + (activeTile ? ' show' : '')">
          <div role="tabpanel"
               :class="'tab-pane' + (isActiveTile('stationary-combustion') ? ' active': '')"
               id="tab-stationary-combustion"
               v-cloak>
            <scope1-stationary-combustion inline-template :init-url="'{{urls.api_track_scope1_stationary_combustion}}'">
              <div>
                <p>
Includes fuel consumption at a facility to produce electricity, steam, heat, or power. The combustion of fossil fuels by natural gas boilers, diesel generators and other equipment emits carbon dioxide, methane, and nitrous oxide into the atmosphere.
                </p>
                <div v-show="!showEmissionsEstimate">
                  <table class="table table-striped table-bordered">
                    <thead>
                      <tr>
                        <th>
                          {% include "app/track/_ghg-emissions-toggle.html" %}
                        </th>
                        <th>
                          <div class="input-group me-2">
                            <label class="input-group-text">From</label>
                            <input class="form-control" type="date"
                                   v-model="starts_at">
                          </div>
                        </th>
                        <th>
                          <div class="input-group me-2">
                            <label class="input-group-text">To</label>
                            <input class="form-control" type="date"
                                   v-model="ends_at">
                          </div>
                        </th>
                      </tr>
                      <tr>
                        <th>Facility</th>
                        <th>Fuel type</th>
                        <th>Fuel amount</th>
                      </tr>
                    </thead>
                    <tbody>
                      <tr :id="item.slug"
                          v-for="item in items.results"
                          v-show="itemsLoaded && items.results.length > 0">
                        <td>
                          {% include "app/track/_profile_descr.html" %}
                        </td>
                        <td>[[humanizeFuelType(item.extra.fuel_type)]]</td>
                        <td>
                          <div class="input-group">
                            <input class="form-control"
                                   name="measured" type="number" min="0"
                                   v-model="item.measured">
                            <select class="form-control"
                                    name="unit"
                                    v-model="item.unit">
                              <option value="btu">Btu</option>
                              <option value="mmbtu">mmBtu</option>
                              <option value="therm">therm</option>
                              <option value="kwh">kWh</option>
                              <option value="mwh">MWh</option>
                              <option value="mj">MJ</option>
                              <option value="gj">GJ</option>
                            </select>
                          </div>
                        </td>
                      </tr>
                      <tr id="add-scope1-inventory">
                        <td>
                          <input class="form-control" name="full_name"
                                 type="text" v-model="newItem.full_name" />
                        </td>
                        <td>
                          <select class="form-control" name="fuel-type"
                                  v-model="newItem.extra.fuel_type">
                            <option value="anthracite-coal">Anthracite Coal</option>
                            <option value="bituminous-coal">Bituminous Coal</option>
                            <option value="sub-bituminous-coal">Sub-bituminous Coal</option>
                            <option value="lignite-coal">Lignite Coal</option>
                            <option value="mixed-Commercial-Sector">Mixed (Commercial Sector)</option>
                            <option value="mixed-electric-power-sector">Mixed (Electric Power Sector)</option>
                            <option value="mixed-industrial-coking">Mixed (Industrial Coking)</option>
                            <option value="mixed-industrial-sector">Mixed (Industrial Sector)</option>
                            <option value="coal-coke">Coal Coke</option>
                            <option value="municipal-solid-waste">Municipal Solid Waste</option>
                            <option value="petroleum-coke-solid">Petroleum Coke (Solid)</option>
                            <option value="plastics">Plastics</option>
                            <option value="tires">Tires</option>
                            <option value="agricultural-byproducts">Agricultural Byproducts</option>
                            <option value="peat">Peat</option>
                            <option value="solid-byproducts">Solid Byproducts</option>
                            <option value="wood-and-wood-residuals">Wood and Wood Residuals</option>
                            <option value="natural-gas">Natural Gas</option>
                            <option value="blast-furnace-gas">Blast Furnace Gas</option>
                            <option value="coke-oven-gas">Coke Oven Gas</option>
                            <option value="fuel-gas">Fuel Gas</option>
                            <option value="propane-gas">Propane Gas</option>
                            <option value="landfill-gas">Landfill Gas</option>
                            <option value="other-biomass-gases">Other Biomass Gases</option>
                            <option value="asphalt-and-road-oil">Asphalt and Road Oil</option>
                            <option value="aviation-gasoline">Aviation Gasoline</option>
                            <option value="butane">Butane</option>
                            <option value="butylene">Butylene</option>
                            <option value="crude-oil">Crude Oil</option>
                            <option value="distillate-fuel-oil-no-1">Distillate Fuel Oil No. 1</option>
                            <option value="distillate-fuel-oil-no-2">Distillate Fuel Oil No. 2</option>
                            <option value="distillate-fuel-oil-no-4">Distillate Fuel Oil No. 4</option>
                            <option value="ethane">Ethane</option>
                            <option value="ethylene">Ethylene</option>
                            <option value="heavy-gas-oils">Heavy Gas Oils</option>
                            <option value="isobutane">Isobutane</option>
                            <option value="isobutylene">Isobutylene</option>
                            <option value="kerosene">Kerosene</option>
                            <option value="kerosene-type-jet-fuel">Kerosene-Type Jet Fuel</option>
                            <option value="liquefied-petroleum-gases-lpg">Liquefied Petroleum Gases (LPG)</option>
                            <option value="lubricants">Lubricants</option>
                            <option value="motor-gasoline">Motor Gasoline</option>
                            <option value="naphtha-401-deg-f">Naphtha (&lt;401 deg F)</option>
                            <option value="natural-gasoline">Natural Gasoline</option>
                            <option value="other-oil-401-deg-f">Other Oil (&gt;401 deg F)</option>
                            <option value="pentanes-plus">Pentanes Plus</option>
                            <option value="petrochemical-feedstocks">Petrochemical Feedstocks</option>
                            <option value="petroleum-coke">Petroleum Coke</option>
                            <option value="propane">Propane</option>
                            <option value="propylene">Propylene</option>
                            <option value="residual-fuel-oil-no-5">Residual Fuel Oil No. 5</option>
                            <option value="residual-fuel-oil-no-6">Residual Fuel Oil No. 6</option>
                            <option value="special-naphtha">Special Naphtha</option>
                            <option value="unfinished-oils">Unfinished Oils</option>
                            <option value="used-oil">Used Oil</option>
                            <option value="biodiesel-100">Biodiesel (100%)</option>
                            <option value="ethanol-100">Ethanol (100%)</option>
                            <option value="rendered-animal-fat">Rendered Animal Fat</option>
                            <option value="vegetable-oil">Vegetable Oil</option>
                          </select>
                        </td>
                        <td>
                          <input type="hidden" name="csrfmiddlewaretoken" value="{{csrf_token}}">
                          <button class="btn btn-secondary add-row"
                              @click.prevent="addItem">{% trans %}Add row{% endtrans %}</button>
                        </td>
                      </tr>
                    </tbody>
                  </table>
                  <div class="text-center my-4">
                    <button class="btn btn-primary record"
                            @click.prevent="save">{% trans %}Record{% endtrans %}</button>
                  </div>
                </div>{# /!showEmissionsEstimate #}
                <div v-show="showEmissionsEstimate">
                  <table class="table table-striped table-bordered">
                    <thead>
                      <tr>
                        <th colspan="2">
                          {% include "app/track/_ghg-emissions-toggle.html" %}
                        </th>
                        <th colspan="5">
                          GHG Emissions (tonnes CO<sub>2</sub>e)
                        </th>
                      </tr>
                      <tr>
                        <th>Facility</th>
                        <th>Fuel type</th>
                        <th>
                          CO<sub>2</sub> (tonnes)
                        </th>
                        <th>
                          CH<sub>4</sub> (tonnes)
                        </th>
                        <th>
                          N<sub>2</sub>O (tonnes)
                        </th>
                        <th>
                          CO<sub>2</sub>e (tonnes)
                        </th>
                        <th>
                          Biofuel CO<sub>2</sub> (tonnes)
                        </th>
                      </tr>
                    </thead>
                    <tbody>
                      <tr :id="item.slug"
                          v-for="item in items.results"
                          v-show="itemsLoaded && items.results.length > 0">
                        <td>[[item.printable_name]]</td>
                        <td>[[humanizeFuelType(item.extra.fuel_type)]]</td>
                        <td>[[estimateCO2(item)]]</td>
                        <td>[[estimateCH4(item)]]</td>
                        <td>[[estimateN2O(item)]]</td>
                        <td>[[estimateCO2e(item)]]</td>
                        <td>[[estimateBiogenicCO2(item)]]</td>
                      </tr>
                    </tbody>
                  </table>
                  <div class="text-center my-4">
                    <button class="btn btn-primary record"
                            @click.prevent="save">{% trans %}Record{% endtrans %}</button>
                  </div>
                </div>{# /showEmissionsEstimate #}
              </div>
            </scope1-stationary-combustion>
          </div>{# /#tab-stationary-combustion #}

          <div role="tabpanel"
               :class="'tab-pane' + (isActiveTile('mobile-combustion') ? ' active': '')"
               id="tab-mobile-combustion"
               v-cloak>
            <scope1-mobile-combustion inline-template :init-url="'{{urls.api_track_scope1_mobile_combustion}}'">
              <div>
                <p>
Includes fuel consumption by vehicles that are owned or leased by the company. Combustion of fossil fuels in vehicles (including cars, trucks, planes, and boats) emits carbon dioxide, methane, and nitrous oxide into the atmosphere.
                </p>
                <div v-show="!showEmissionsEstimate">
                  <table class="table table-striped table-bordered">
                    <thead>
                      <tr>
                        <th colspan="3">
                          {% include "app/track/_ghg-emissions-toggle.html" %}
                        </th>
                        <th>
                          <div class="input-group me-2">
                            <label class="input-group-text">From</label>
                            <input class="form-control" type="date"
                                   v-model="starts_at">
                          </div>
                        </th>
                        <th>
                          <div class="input-group me-2">
                            <label class="input-group-text">To</label>
                            <input class="form-control" type="date"
                                   v-model="ends_at">
                          </div>
                        </th>
                      </tr>
                      <tr>
                        <th>Facility</th>
                        <th>Activity type</th>
                        <th>Fuel source</th>
                        <th>Vehicle type</th>
                        <th>Activity amount</th>
                      </tr>
                    </thead>
                    <tbody>
                      <tr :id="item.slug"
                          v-for="item in items.results"
                          v-show="itemsLoaded && items.results.length > 0">
                        <td>
                          {% include "app/track/_profile_descr.html" %}
                        </td>
                        <td>[[humanizeActivityType(item.extra.activity_type)]]</td>
                        <td>[[humanizeFuelSource(item.extra.fuel_type)]]</td>
                        <td>[[humanizeVehicleType(item.extra.vehicle_type)]]</td>
                        <td>
                          <div class="input-group">
                            <input :class="'form-control text-right' + (item.missing ? ' is-invalid' : '')"
                                   type="number" min="0"
                                   name="measured"
                                   v-model="item.measured">
                            <select class="form-control" name="unit"
                                    v-model="item.unit"
                                    v-if="item.extra.activity_type == 'distance'">
                              <option value="nautical-mile">nautical mile</option>
                              <option value="mile">mile</option>
                              <option value="km">km</option>
                            </select>
                            <select class="form-control" name="unit"
                                    v-model="item.unit"
                                    v-if="item.extra.activity_type != 'distance'">
                              <option value="gallons">gal (US)</option>
                              <option value="liters">Liter</option>
                              <option value="bbl">Barrel</option>
                              <option value="scf">Standard Cubic Foot</option>
                              <option value="ccf">Hundred Cubic Feet</option>
                              <option value="m3">m3</option>
                            </select>
                          </div>
                        </td>
                      </tr>
                      <tr>
                        <td>
                          <input class="form-control" type="text" v-model="newItem.full_name" />
                        </td>
                        <td>
                          <select class="form-control" name="activity-type"
                                    v-model="newItem.extra.activity_type">
                            <option value="fuel-use">Fuel Use</option>
                            <option value="distance">Distance Activity</option>
                          </select>
                        </td>
                        <td>
                          <select class="form-control" name="fuel-type"
                                  v-model="newItem.extra.fuel_type">
                            <option value="motor-gasoline">Motor Gasoline</option>
                            <option value="diesel-fuel">Diesel Fuel</option>
                            <option value="biodiesel">Biodiesel (100%)</option>
                            <option value="compressed-natural-gas">Compressed Natural Gas</option>
                            <option value="ethanol">Ethanol (100%)</option>
                            <option value="jet-fuel">Jet Fuel</option>
                            <option value="aviation-gasoline">Aviation Gasoline</option>
                          </select>
                        </td>
                        <td>
                          <select class="form-control" name="vehicle-type"
                                  v-model="newItem.extra.vehicle_type"
                                  v-if="newItem.extra.fuel_type == 'motor-gasoline'">
                            <option value="gasoline-passenger-cars">Gasoline Passenger Cars</option>
                            <option value="gasoline-light-duty-trucks">Gasoline Light-duty Trucks (Vans, Pickup Trucks, SUVs)</option>
                            <option value="gasoline-heavy-duty-vehicles">Gasoline Heavy-duty Vehicles</option>
                            <option value="hybrid-gasoline-passenger-cars">Hybrid (Gasoline) Passenger Cars</option>
                            <option value="gasoline-agricultural-equipment">Gasoline Agricultural Equipment</option>
                            <option value="gasoline-ships-and-boats">Gasoline Ships and Boats</option>
                            <option value="gasoline-motorcycles">Gasoline Motorcycles</option>
                            <option value="other-gasoline-non-road-vehicles">Other Gasoline Non-Road Vehicles</option>
                          </select>
                          <select class="form-control" name="vehicle-type"
                                  v-model="newItem.extra.vehicle_type"
                                  v-if="newItem.extra.fuel_type == 'diesel-fuel'">
                            <option value="diesel-passenger-cars">Diesel Passenger Cars</option>
                            <option value="diesel-light-duty-trucks">Diesel Light-duty Trucks</option>
                            <option value="diesel-medium-and-heavy-duty-vehicles">Diesel Medium- and Heavy-duty Vehicles</option>
                            <option value="diesel-agricultural-equipment">Diesel Agricultural Equipment</option>
                            <option value="diesel-ships-and-boats">Diesel Ships and Boats</option>
                            <option value="diesel-medium-and-heavy-duty-vehicles">Diesel Medium- and Heavy-duty Vehicles</option>
                            <option value="other-diesel-non-road-vehicles">Other Diesel Non-Road Vehicles</option>
                          </select>
                          <select class="form-control" name="vehicle-type"
                                  v-model="newItem.extra.vehicle_type"
                                  v-if="newItem.extra.fuel_type == 'biodiesel'">
                            <option value="biodiesel-passenger-cars">Biodiesel Passenger Cars</option>
                            <option value="biodiesel-light-duty-vehicles">Biodiesel Light-duty Vehicles</option>
                            <option value="biodiesel-medium-and-heavy-duty-vehicles">Biodiesel Medium- and Heavy-duty Vehicles</option>
                            <option value="biodiesel-medium-and-heavy-duty-vehicles">Biodiesel Medium- and Heavy-duty Vehicles</option>
                          </select>
                          <select class="form-control" name="vehicle-type"
                                  v-model="newItem.extra.vehicle_type"
                                  v-if="newItem.extra.fuel_type == 'compressed-natural-gas'">
                            <option value="cng-light-duty-vehicles">CNG Light-duty Vehicles</option>
                            <option value="cng-medium-and-heavy-duty-vehicles">CNG Medium- and Heavy-duty Vehicles</option>
                          </select>
                          <select class="form-control" name="vehicle-type"
                                  v-model="newItem.extra.vehicle_type"
                                  v-if="newItem.extra.fuel_type == 'ethanol'">
                            <option value="ethanol-light-duty-vehicles">Ethanol Light-duty Vehicles</option>
                            <option value="ethanol-medium-and-heavy-duty-vehicles">Ethanol Medium- and Heavy-duty Vehicles</option>
                          </select>
                          <select class="form-control" name="vehicle-type"
                                  v-model="newItem.extra.vehicle_type"
                                  v-if="newItem.extra.fuel_type == 'jet-fuel'">
                            <option value="jet-fuel-aircraft">Jet Fuel Aircraft</option>
                          </select>
                          <select class="form-control" name="vehicle-type"
                                  v-if="newItem.extra.fuel_type == 'aviation-gasoline'">
                            <option value="aviation-gasoline-aircraft">Aviation Gasoline Aircraft</option>
                          </select>
                        </td>
                        <td>
                          <input type="hidden" name="csrfmiddlewaretoken" value="{{csrf_token}}">
                          <button class="btn btn-secondary add-row"
                                  @click.prevent="addItem">{% trans %}Add row{% endtrans %}</button>
                        </td>
                      </tr>
                    </tbody>
                  </table>
                  <div class="text-center my-4">
                    <button class="btn btn-primary record"
                            @click.prevent="save">{% trans %}Record{% endtrans %}</button>
                  </div>
                </div>{# /!showEmissionsEstimate #}
                <div v-show="showEmissionsEstimate">
                  <table class="table table-striped table-bordered">
                    <thead>
                      <tr>
                        <th colspan="4">
                          {% include "app/track/_ghg-emissions-toggle.html" %}
                        </th>
                        <th colspan="5">
                          GHG Emissions (tonnes CO<sub>2</sub>e)
                        </th>
                      </tr>
                      <tr>
                        <th>Facility</th>
                        <th>Activity type</th>
                        <th>Fuel source</th>
                        <th>Vehicle type</th>
                        <th>
                          CO<sub>2</sub> (tonnes)
                        </th>
                        <th>
                          CH<sub>4</sub> (tonnes)
                        </th>
                        <th>
                          N<sub>2</sub>O (tonnes)
                        </th>
                        <th>
                          CO<sub>2</sub>e (tonnes)
                        </th>
                        <th>
                          Biofuel CO<sub>2</sub> (tonnes)
                        </th>
                      </tr>
                    </thead>
                    <tbody>
                      <tr :id="item.slug"
                          v-for="item in items.results"
                          v-show="itemsLoaded && items.results.length > 0">
                        <td>[[item.printable_name]]</td>
                        <td>[[humanizeActivityType(item.extra.activity_type)]]</td>
                        <td>[[humanizeFuelSource(item.extra.fuel_type)]]</td>
                        <td>[[humanizeVehicleType(item.extra.vehicle_type)]]</td>
                        <td>[[estimateCO2(item)]]</td>
                        <td>[[estimateCH4(item)]]</td>
                        <td>[[estimateN2O(item)]]</td>
                        <td>[[estimateCO2e(item)]]</td>
                        <td>[[estimateBiogenicCO2(item)]]</td>
                      </tr>
                    </tbody>
                  </table>
                  <div class="text-center my-4">
                    <button class="btn btn-primary record"
                            @click.prevent="save">{% trans %}Record{% endtrans %}</button>
                  </div>
                </div>{# /showEmissionsEstimate #}
              </div>
            </scope1-mobile-combustion>
          </div>{# /#tab-mobile-combustion #}

          <div role="tabpanel"
               :class="'tab-pane' + (isActiveTile('refrigerants') ? ' active': '')"
               id="tab-refrigerants"
               v-cloak>
            <scope1-refrigerants inline-template :init-url="'{{urls.api_track_scope1_refrigerants}}'">
              <div>
                <p>
Includes leaks in your company's HVAC system, chillers, refrigerators, etc., through which refrigerant gas escapes. Most refrigerant gases contribute to global warming when leaked into the atmosphere. The quantity of leaked gas is assumed to equal the amount of gas replaced in these systems by your HVAC or chiller maintenance company.  Records or invoices from your maintenance company show the amount and type of refrigerant gas (e.g., freon, R-22, HFC-134a , CFC-12) replaced in your building's systems.
                </p>
                <div v-show="!showEmissionsEstimate">
                  <table class="table table-striped table-bordered">
                    <thead>
                      <tr>
                        <th colspan="4">
                          {% include "app/track/_ghg-emissions-toggle.html" %}
                        </th>
                        <th>
                          <div class="input-group me-2">
                            <label class="input-group-text">From</label>
                            <input class="form-control" type="date"
                                   v-model="starts_at">
                          </div>
                        </th>
                        <th>
                          <div class="input-group me-2">
                            <label class="input-group-text">To</label>
                            <input class="form-control" type="date"
                                   v-model="ends_at">
                          </div>
                        </th>
                        <th colspan="8">
                        </th>
                      </tr>
                      <tr>
                        <th colspan="3">
                        </th>
                        <th colspan="2">
                          Decrease in Inventory (kilograms)
                        </th>
                        <th colspan="3">
                          Purchases/Acquisitions of Refrigerant (kilograms)
                        </th>
                        <th colspan="5">
                          Sales/Disbursements of Refrigerant (kilograms)
                        </th>
                      </tr>
                      <tr>
                        <th>Facility</th>
                        <th>Type of Air Conditioning and Refrigeration Equipment</th>
                        <th>Refrigerant Used</th>
                        <th>Refrigerant inventory (in storage, not equipment) at the beginning of the period</th>
                        <th>Refrigerant inventory (in storage, not equipment) at the end of the period</th>
                        <th>Refrigerant purchased from producers/ distributors</th>
                        <th>Refrigerant returned by equipment users</th>
                        <th>Refrigerant returned after off-site recycling or reclamation</th>
                        <th>Refrigerant charged into equipment*<br />If not known, see steps A1 to A4 for a default value</th>
                        <th>Refrigerant delivered to equipment users in containers</th>
                        <th>Refrigerant returned to refrigerant producers</th>
                        <th>Refrigerant sent off-site for recycling or reclamation</th>
                        <th>Refrigerant sent off-site for destruction</th>
                      </tr>
                    </thead>
                    <tbody>
                      <tr :id="item.slug"
                          v-for="item in items.results"
                          v-show="itemsLoaded && items.results.length > 0">
                        <td>
                          {% include "app/track/_profile_descr.html" %}
                        </td>
                        <td>[[item.extra.equipment_type]]</td>
                        <td>[[humanizeRefrigerantUsed(item.extra.refrigerant_used)]]</td>
                        <td>
                          <input class="form-control" type="number" min="0"
                                 v-model="item.begin_inventory_measured">
                        </td>
                        <td>
                          <input class="form-control" type="number" min="0"
                                 v-model="item.end_inventory_measured">
                        </td>
                        <td>
                          <input class="form-control" type="number" min="0"
                                 v-model="item.purchased_measured">
                        </td>
                          <td>
                            <input class="form-control" type="number" min="0"
                                   v-model="item.returned_by_users_measured">
                          </td>
                        <td>
                          <input class="form-control" type="number" min="0"
                                 v-model="item.returned_after_recycling_measured">
                        </td>
                        <td>
                          <input class="form-control" type="number" min="0"
                                 v-model="item.charged_into_equipment_measured">
                        </td>
                        <td>
                          <input class="form-control" type="number" min="0"
                                 v-model="item.delivered_to_users_measured">
                        </td>
                        <td>
                          <input class="form-control" type="number" min="0"
                                 v-model="item.returned_to_producers_measured">
                        </td>
                        <td>
                          <input class="form-control" type="number" min="0"
                                 v-model="item.sent_offsite_for_recycling_measured">
                        </td>
                        <td>
                          <input class="form-control" type="number" min="0"
                                 v-model="item.sent_offsite_for_destruction_measured">
                        </td>
                      </tr>
                      <tr>
                        <td>
                          <input class="form-control" type="text" v-model="newItem.full_name" />
                        </td>
                        <td>
                          <input class="form-control" type="text" v-model="newItem.extra.equipment_type" />
                        </td>
                        <td>
                          <select class="form-control" name="refrigerant-used"
                                  v-model="newItem.extra.refrigerant_used">
                            <option :value="key" v-for="(option, key) in $ef_refrigerants">[[option.title]]</option>
                          </select>
                        </td>
                        <td colspan="10">
                          <input type="hidden" name="csrfmiddlewaretoken" value="{{csrf_token}}">
                          <button class="btn btn-secondary add-row"
                                  @click.prevent="addItem">{% trans %}Add row{% endtrans %}</button>
                        </td>
                      </tr>
                    </tbody>
                  </table>
                  <div class="text-center my-4">
                    <button class="btn btn-primary record"
                            @click.prevent="save">{% trans %}Record{% endtrans %}</button>
                  </div>
                </div>{# /!showEmissionsEstimate #}
                <div v-show="showEmissionsEstimate">
                  <table class="table table-striped table-bordered">
                    <thead>
                      <tr>
                        <th colspan="3">
                          {% include "app/track/_ghg-emissions-toggle.html" %}
                        </th>
                        <th colspan="1">
                          GHG Emissions (tonnes CO<sub>2</sub>e)
                        </th>
                      </tr>
                      <tr>
                        <th>Facility</th>
                        <th>Type of Air Conditioning and Refrigeration Equipment</th>
                        <th>Refrigerant Used</th>
                        <th>
                          CO<sub>2</sub>e (tonnes)
                        </th>
                      </tr>
                    </thead>
                    <tbody>
                      <tr :id="item.slug"
                          v-for="item in items.results"
                          v-show="itemsLoaded && items.results.length > 0">
                        <td>
                          [[item.printable_name]]
                        </td>
                        <td>[[item.extra.equipment_type]]</td>
                        <td>[[humanizeRefrigerantUsed(item.extra.refrigerant_used)]]</td>
                        <td>[[estimateCO2e(item)]]</td>
                      </tr>
                    </tbody>
                  </table>
                  <div class="text-center my-4">
                    <button class="btn btn-primary record"
                            @click.prevent="save">{% trans %}Record{% endtrans %}</button>
                  </div>
                </div>{# /showEmissionsEstimate #}
              </div>
            </scope1-refrigerants>
          </div>{# /#tab-refrigerants #}

         <div role="tabpanel"
               :class="'tab-pane' + (isActiveTile('purchased-electricity') ? ' active': '')"
               id="tab-purchased-electricity"
               v-cloak>
           <scope2-purchased-electricity inline-template :init-url="'{{urls.api_track_ghg_emissions_scope2}}'">
             <div>
               <p>
Electricity and other sources of energy purchased from your local utility (that is not combusted on-site). Examples include electricity, steam, and chilled or hot water. To generate this energy, utilities combust coal, natural gas, and other fossil fuels, emitting carbon dioxide, methane, and nitrous oxide in the process.
               </p>
               <div v-show="!showEmissionsEstimate">
                 <table class="table table-striped table-bordered">
                   <thead>
                     <tr>
                       <th colspan="3">
                         {% include "app/track/_ghg-emissions-toggle.html" %}
                       </th>
                        <th>
                          <div class="input-group me-2">
                            <label class="input-group-text">From</label>
                            <input class="form-control" type="date"
                                   v-model="starts_at">
                          </div>
                        </th>
                        <th>
                          <div class="input-group me-2">
                            <label class="input-group-text">To</label>
                            <input class="form-control" type="date"
                                   v-model="ends_at">
                          </div>
                        </th>
                     </tr>
                     <tr>
                       <th>Facility</th>
                       <th>Grid</th>
                       <th>Calculation Approach</th>
                       <th>Type of Emission Factor</th>
                       <th>Amount of Electricity Consumption</th>
                     </tr>
                   </thead>
                   <tbody>
                     <tr :id="item.slug"
                         v-for="item in items.results"
                         v-show="itemsLoaded && items.results.length > 0">
                       <td>
                          {% include "app/track/_profile_descr.html" %}
                       </td>
                       <td>[[humanizeGrid(item.extra.grid)]]</td>
                       <td>[[humanizeCalculationApproach(item.extra.calculation_approach)]]</td>
                       <td>[[humanizeTypeOfEmissionFactor(item.extra.type_of_emission_factor)]]</td>
                       <td>
                         <div class="input-group">
                           <input class="form-control" type="number" min="0"
                                  name="measured"
                                  v-model="item.measured">
<<<<<<< HEAD
                           <div class="input-group-append">
                             <select class="form-control"
                                     name="unit"
                                     v-model="item.unit"
                                     v-if="item.extra.calculation_approach == 'purchased-electricity-location-based' || item.extra.calculation_approach == 'purchased-electricity-market-based'">
                                <option value="kwh">kWh</option>
                                <option value="mwh">MWh</option>
                             </select>
                             <select class="form-control"
                                     v-model="item.unit"
                                     v-if="item.extra.calculation_approach == 'heat-steam'">
                                <option value="btu">Btu</option>
                                <option value="mmbtu">mmBtu</option>
                                <option value="therm">therm</option>
                                <option value="kwh">kWh</option>
                                <option value="mwh">MWh</option>
                             </select>
                           </div>
=======
                            <select class="form-control"
                                    v-model="item.unit"
                                    v-if="item.extra.calculation_approach == 'purchased-electricity-location-based' || item.extra.calculation_approach == 'purchased-electricity-market-based'">
                              <option value="kwh">kWh</option>
                              <option value="mwh">MWh</option>
                            </select>
                            <select class="form-control"
                                    v-model="item.unit"
                                    v-if="item.extra.calculation_approach == 'heat-steam'">
                              <option value="btu">Btu</option>
                              <option value="mmbtu">mmBtu</option>
                              <option value="therm">therm</option>
                              <option value="kwh">kWh</option>
                              <option value="mwh">MWh</option>
                            </select>
>>>>>>> cc107150
                         </div>
                       </td>
                     </tr>
                     <tr>
                       <td>
                         <input class="form-control"
                                type="text" name="full_name"
                                v-model="newItem.full_name" />
                       </td>
                       <td>
                         <select class="form-control"
                                 name="grid"
                                 v-model="newItem.extra.grid">
                           <option value="akgd">AKGD</option>
                           <option value="akms">AKMS</option>
                           <option value="aznm">AZNM</option>
                           <option value="camx">CAMX</option>
                           <option value="erct">ERCT</option>
                           <option value="frcc">FRCC</option>
                           <option value="hims">HIMS</option>
                           <option value="hioa">HIOA</option>
                           <option value="mroe">MROE</option>
                           <option value="mrow">MROW</option>
                           <option value="newe">NEWE</option>
                           <option value="nwpp">NWPP</option>
                           <option value="nycw">NYCW</option>
                           <option value="nyli">NYLI</option>
                           <option value="nyup">NYUP</option>
                           <option value="rfce">RFCE</option>
                           <option value="rfcm">RFCM</option>
                           <option value="rfcw">RFCW</option>
                           <option value="rmpa">RMPA</option>
                           <option value="spno">SPNO</option>
                           <option value="spso">SPSO</option>
                           <option value="srmv">SRMV</option>
                           <option value="srmw">SRMW</option>
                           <option value="srso">SRSO</option>
                           <option value="srtv">SRTV</option>
                           <option value="srvc">SRVC</option>
                           <option value="us">U.S.</option>
                           <option value="ca">CA</option>
                           <option value="newfoundland-and-labrador">Newfoundland and Labrador</option>
                           <option value="prince-edward-island">Prince Edward Island</option>
                           <option value="nova-scotia">Nova Scotia</option>
                           <option value="new-brunswick">New Brunswick</option>
                           <option value="quebec">Quebec</option>
                           <option value="ontario">Ontario</option>
                           <option value="manitoba">Manitoba</option>
                           <option value="saskatchewan">Saskatchewan</option>
                           <option value="alberta">Alberta</option>
                           <option value="british-columbia">British Columbia</option>
                           <option value="yukon">Yukon</option>
                           <option value="northwest-territories-and-nunavut">Northwest Territories and Nunavut</option>
                         </select>
                       </td>
                       <td>
                         <select class="form-control"
                                 name="calculation_approach"
                                 v-model="newItem.extra.calculation_approach">
                           <option value="purchased-electricity-location-based">Purchased Electricity - Location Based</option>
                           <option value="purchased-electricity-market-based">Purchased Electricity - Market Based</option>
                           <option value="heat-steam">Heat/Steam</option>
                         </select>
                       </td>
                       <td>
                         <select class="form-control"
                                 v-model="newItem.extra.type_of_emission_factor"
                                 v-if="newItem.extra.calculation_approach == 'purchased-electricity-market-based'">
<!--                       <option value="custom-emission-factor">Custom emission factor</option> -->
                           <option value="residual-mix">Residual Mix</option>
                           <option value="grid-average-location-based">Grid Average/Location Based</option>
                         </select>
                         <select class="form-control"
                                 name="type_of_emission_factor"
                                 v-model="newItem.extra.type_of_emission_factor"
                                 v-if="newItem.extra.calculation_approach == 'purchased-electricity-location-based'">
<!--                       <option value="custom-emission-factor">Custom emission factor</option> -->
                           <option value="grid-average-location-based">Grid Average/Location Based</option>
                         </select>
                         <select class="form-control"
                                 v-model="newItem.extra.type_of_emission_factor"
                                 v-if="newItem.extra.calculation_approach == 'heat-steam'">
<!--                       <option value="custom-emission-factor">Custom emission factor</option> -->
                           <option value="grid-average-location-based">Grid Average/Location Based</option>
                         </select>
                       </td>
                       <td>
                         <input type="hidden" name="csrfmiddlewaretoken" value="{{csrf_token}}">
                         <button class="btn btn-secondary add-row"
                                 @click.prevent="addItem">{% trans %}Add row{% endtrans %}</button>
                       </td>
                     </tr>
                   </tbody>
                 </table>

                  <div class="text-center my-4">
                    <button class="btn btn-primary record"
                            @click.prevent="save">{% trans %}Record{% endtrans %}</button>
                  </div>
               </div>{# /!showEmissionsEstimate #}
               <div v-show="showEmissionsEstimate">
                 <table class="table table-striped table-bordered">
                   <thead>
                     <tr>
                       <th colspan="4">
                         {% include "app/track/_ghg-emissions-toggle.html" %}
                       </th>
                       <th colspan="4">
                         GHG Emissions (tonnes CO<sub>2</sub>e)
                       </th>
                     </tr>
                     <tr>
                       <th>Facility</th>
                       <th>Grid</th>
                       <th>Calculation Approach</th>
                       <th>Type of Emission Factor</th>
                       <th>
                         CO<sub>2</sub> (tonnes)
                       </th>
                       <th>
                         CH<sub>4</sub> (tonnes)
                       </th>
                       <th>
                         N<sub>2</sub>O (tonnes)
                       </th>
                       <th>
                         CO<sub>2</sub>e (tonnes)
                       </th>
                     </tr>
                   </thead>
                   <tbody>
                     <tr :id="item.slug"
                         v-for="item in items.results"
                         v-show="itemsLoaded && items.results.length > 0">
                       <td>[[item.printable_name]]</td>
                       <td>[[humanizeGrid(item.extra.grid)]]</td>
                       <td>[[humanizeCalculationApproach(item.extra.calculation_approach)]]</td>
                       <td>[[humanizeTypeOfEmissionFactor(item.extra.type_of_emission_factor)]]</td>
                        <td>[[estimateCO2(item)]]</td>
                        <td>[[estimateCH4(item)]]</td>
                        <td>[[estimateN2O(item)]]</td>
                        <td>[[estimateCO2e(item)]]</td>
                     </tr>
                   </tbody>
                 </table>
                  <div class="text-center my-4">
                    <button class="btn btn-primary record"
                            @click.prevent="save">{% trans %}Record{% endtrans %}</button>
                  </div>
               </div>{# /showEmissionsEstimate #}
             </div>
           </scope2-purchased-electricity>
         </div>{# /#tab-purchased-electricity #}

         <div role="tabpanel"
              :class="'tab-pane' + (isActiveTile('transportation') ? ' active': '')"
              id="tab-transportation"
              v-cloak>
           <scope3-transportation inline-template :init-url="'{{urls.api_track_ghg_emissions_scope3}}'">
             <div>
               <p>
Fuel consumption by vehicles used to conduct company-financed travel. Examples include commercial air travel and use of rented vehicles during business trips (travel using company-owned/leased vehicles are included in Scope 1).
               </p>
               <div v-show="!showEmissionsEstimate">
                 <table class="table table-striped table-bordered">
                   <thead>
                     <tr>
                       <th>
                         {% include "app/track/_ghg-emissions-toggle.html" %}
                       </th>
                       <th>
                         <div class="input-group me-2">
                           <label class="input-group-text">From</label>
                           <input class="form-control" type="date"
                                  v-model="starts_at">
                         </div>
                       </th>
                       <th>
                         <div class="input-group me-2">
                           <label class="input-group-text">To</label>
                           <input class="form-control" type="date"
                                  v-model="ends_at">
                         </div>
                       </th>
                       <th colspan="7">
                       </th>
                     </tr>
                     <tr>
                       <th>Description</th>
                       <th>Category</th>
                       <th>Emission Factor Dataset</th>
                       <th>Mode of Transport</th>
                       <th>Activity Type</th>
                       <th>Vehicle Type</th>
                       <th>Amount of Activity Type</th>
                     </tr>
                   </thead>
                   <tbody>
                     <tr :id="item.slug"
                         v-for="item in items.results"
                         v-show="itemsLoaded && items.results.length > 0">
                       <td>
                         {% include "app/track/_profile_descr.html" %}
                       </td>
                       <td>[[humanizeCategory(item.extra.category)]]</td>
                       <td>[[humanizeEmissionFactorDataset(item.extra.emission_factor_dataset)]]</td>
                       <td>[[humanizeModeOfTransport(item.extra.mode_of_transport)]]</td>
                       <td>[[humanizeActivityType(item.extra.activity_type)]]</td>
                       <td>[[humanizeVehicleType(item.extra.vehicle_type)]]</td>
                       <td>
                         <div class="input-group">
                           <input class="form-control" type="number" min="0"
                                  name="measured"
                                  v-model="item.measured">
                            <select class="form-control"
                                    v-model="item.unit"
                                    v-if="item.extra.activity_type == 'distance'">
                              <option value="nautical-mile">nautical mile</option>
                              <option value="mile">mile</option>
                              <option value="km">km</option>
                            </select>
                            <select class="form-control"
                                    v-model="item.unit"
                                    v-if="item.extra.activity_type == 'passenger-distance'">
                              <option value="passenger-mile">passenger-mile</option>
                              <option value="passenger-mile">passenger-km</option>
                            </select>
                            <select class="form-control"
                                    v-model="item.unit"
                                    v-if="item.extra.activity_type == 'vehicle-distance'">
                              <option value="vehicle-mile">vehicle-mile</option>
                              <option value="vehicle-km">vehicle-km</option>
                            </select>
                            <select class="form-control"
                                    v-model="item.unit"
                                    v-if="item.extra.activity_type == 'weight-distance'">
                              <option value="ton-mile">ton-mile</option>
                              <option value="tonne-km">tonne-km</option>
                            </select>
                         </div>
                       </td>
                     </tr>
                     <tr>
                       <td>
                         <input class="form-control" type="text"
                                v-model="newItem.full_name" />
                       </td>
                       <td>
                         <select class="form-control"
                                 v-model="newItem.extra.category">
                           <option value="upstream-td">Upstream T&amp;D</option>
                           <option value="business-travel">Business Travel</option>
                           <option value="employee-commute">Employee Commute</option>
                         </select>
                       </td>
                       <td>
                         <select class="form-control"
                                 v-model="newItem.extra.emission_factor_dataset">
                           <option value="us-epa">US EPA</option>
<!--                       <option value="uk-defra">UK DEFRA</option> -->
                         </select>
                       </td>
                       <td>
                         <select class="form-control"
                                v-model="newItem.extra.mode_of_transport">
                           <option value="car">Car</option>
                           <option value="air">Air</option>
                           <option value="bus">Bus</option>
                           <option value="rail">Rail</option>
                           <option value="ferry">Ferry</option>
                         </select>
                       </td>
                        <td>
                         <select class="form-control"
                                v-model="newItem.extra.activity_type">
                           <option value="distance">Distance</option>
                           <option value="passenger-distance">Passenger Distance</option>
                           <option value="vehicle-distance">Vehicle Distance</option>
                           <option value="weight-distance">Weight Distance</option>
                         </select>
                       </td>
                        <td>
                         <select class="form-control"
                                 v-model="newItem.extra.vehicle_type"
                                 v-if="newItem.extra.category == 'upstream-td' && newItem.extra.emission_factor_dataset == 'us-epa' && newItem.extra.mode_of_transport == 'air'">
                           <option value="aircraft">Aircraft</option>
                         </select>
                         <select class="form-control"
                                 v-model="newItem.extra.vehicle_type"
                                 v-if="newItem.extra.category == 'upstream-td' && newItem.extra.emission_factor_dataset == 'us-epa' && newItem.extra.mode_of_transport == 'car'">
                           <option value="medium-and-heavy-duty-truck">Medium- and Heavy-Duty Truck</option>
                           <option value="passenger-car-a1">Passenger Car A1</option>
                           <option value="light-duty-truck-b1">Light-Duty Truck B1</option>
                         </select>
                         <select class="form-control"
                                 v-model="newItem.extra.vehicle_type"
                                 v-if="newItem.extra.category == 'upstream-td' && newItem.extra.emission_factor_dataset == 'us-epa' && newItem.extra.mode_of_transport == 'ferry'">
                           <option value="waterborne-craft">Waterborne Craft</option>
                         </select>
                         <select class="form-control"
                                 v-model="newItem.extra.vehicle_type"
                                 v-if="newItem.extra.category == 'upstream-td' && newItem.extra.emission_factor_dataset == 'us-epa' && newItem.extra.mode_of_transport == 'rail'">
                           <option value="rail">Rail</option>
                         </select>
                         <!-- business travel and employee commute -->
                         <select class="form-control"
                                 v-model="newItem.extra.vehicle_type"
                                 v-if="newItem.extra.category != 'upstream-td' && newItem.extra.emission_factor_dataset == 'us-epa' && newItem.extra.mode_of_transport == 'air'">
                           <option value="air-travel-short-haul-300-miles">Air Travel - Short Haul (&lt; 300 miles)</option>
                           <option value="air-travel-medium-haul-300-miles-2300-miles">Air Travel - Medium Haul (&gt;= 300 miles,  &lt; 2300 miles)</option>
                           <option value="air-travel-long-haul-2300-miles">Air Travel - Long Haul (&gt;= 2300 miles)</option>
                         </select>
                         <select class="form-control"
                                 v-model="newItem.extra.vehicle_type"
                                 v-if="newItem.extra.category != 'upstream-td' && newItem.extra.emission_factor_dataset == 'us-epa' && newItem.extra.mode_of_transport == 'car'">
                           <option value="passenger-car-a">Passenger Car A</option>
                           <option value="light-duty-truck-b">Light-Duty Truck B</option>
                           <option value="motorcycle">Motorcycle</option>
                         </select>
                         <select class="form-control"
                                 v-model="newItem.extra.vehicle_type"
                                 v-if="newItem.extra.category != 'upstream-td' && newItem.extra.emission_factor_dataset == 'us-epa' && newItem.extra.mode_of_transport == 'bus'">
                           <option value="bus">Bus</option>
                         </select>
                         <select class="form-control"
                                 v-model="newItem.extra.vehicle_type"
                                 v-if="newItem.extra.category != 'upstream-td' && newItem.extra.emission_factor_dataset == 'us-epa' && newItem.extra.mode_of_transport == 'rail'">
                           <option value="intercity-rail">Intercity Rail (i.e. Amtrak) C</option>
                           <option value="commuter-rail-d">Commuter Rail D</option>
                           <option value="transit-rail">Transit Rail (i.e. Subway, Tram) E</option>
                         </select>
                       </td>
                       <td>
                         <input type="hidden" name="csrfmiddlewaretoken" value="{{csrf_token}}">
                         <button class="btn btn-secondary add-row"
                                 @click.prevent="addItem">{% trans %}Add row{% endtrans %}</button>
                       </td>
                     </tr>
                   </tbody>
                 </table>
                  <div class="text-center my-4">
                    <button class="btn btn-primary record"
                            @click.prevent="save">{% trans %}Record{% endtrans %}</button>
                  </div>
               </div>{# /!showEmissionsEstimate #}
               <div v-show="showEmissionsEstimate">
                 <table class="table table-striped table-bordered">
                   <thead>
                     <tr>
                       <th colspan="6">
                         {% include "app/track/_ghg-emissions-toggle.html" %}
                       </th>
                       <th colspan="5">GHG Emissions (tonnes CO<sub>2</sub>e)</th>
                     </tr>
                     <tr>
                       <th>Description</th>
                       <th>Category</th>
                       <th>Emission Factor Dataset</th>
                       <th>Mode of Transport</th>
                       <th>Activity Type</th>
                       <th>Vehicle Type</th>
                       <th>
                         CO<sub>2</sub> (tonnes)
                       </th>
                       <th>
                         CH<sub>4</sub> (tonnes)
                       </th>
                       <th>
                         N<sub>2</sub>O (tonnes)
                       </th>
                       <th>
                         CO<sub>2</sub>e (tonnes)
                       </th>
                       <th>
                         Biofuel CO<sub>2</sub> (tonnes)
                       </th>
                     </tr>
                   </thead>
                   <tbody>
                     <tr :id="item.slug"
                         v-for="item in items.results"
                         v-show="itemsLoaded && items.results.length > 0">
                       <td>[[item.printable_name]]</td>
                       <td>[[humanizeCategory(item.extra.category)]]</td>
                       <td>[[item.extra.emission_factor_dataset]]</td>
                       <td>[[humanizeModeOfTransport(item.extra.mode_of_transport)]]</td>
                       <td>[[humanizeActivityType(item.extra.activity_type)]]</td>
                       <td>[[humanizeVehicleType(item.extra.vehicle_type)]]</td>
                       <td>[[estimateCO2(item)]]</td>
                       <td>[[estimateCH4(item)]]</td>
                       <td>[[estimateN2O(item)]]</td>
                       <td>[[estimateCO2e(item)]]</td>
                       <td>[[estimateBiogenicCO2(item)]]</td>
                     </tr>
                   </tbody>
                 </table>
                  <div class="text-center my-4">
                    <button class="btn btn-primary record"
                            @click.prevent="save">{% trans %}Record{% endtrans %}</button>
                  </div>
               </div>{# /showEmissionsEstimate #}
             </div>
          </scope3-transportation>
         </div>{# /#tab-transportation #}

        </div>
        {% endblock %}
      </div> {# .panel-body #}
      {% block panel_footer %}
      <div class="card-footer" style="padding:0;">
      </div>
      {% endblock %}
    </div>
  </data-tracker> {# .panel-icons #}
  <p class="text-dark text-center mt-4">
    This Web tool is based on the
    <a href="https://ghgprotocol.org/ghg-emissions-calculation-tool"
       target="_blank">GHG Emissions Calculation Tool</a>
    provided by:
  </p>
  <div class="row text-center mb-4">
    <div class="col-sm-4">
      <img class="img-fluid" src="{{'/static/img/greenhouse-gas-protocol.jpg'|asset}}" style="height:64px;">
    </div>
    <div class="col-sm-4">
      <img class="img-fluid" src="{{'/static/img/world-resources-institute.png'|asset}}" style="height:64px;">
    </div>
    <div class="col-sm-4">
      <img class="img-fluid" src="{{'/static/img/logo-anthesis-dark.png'|asset}}" style="height:64px;">
    </div>
  </div>
</div>
{% endblock %}

{% block track_scripts %}
<script type="text/javascript" src="{{'/static/js/energy-ghg-emissions-types.js'|asset}}"></script>
<script type="text/javascript" src="{{'/static/js/ef-stationary-combustion.js'|asset}}"></script>
<script type="text/javascript" src="{{'/static/js/ef-mobile-combustion.js'|asset}}"></script>
<script type="text/javascript" src="{{'/static/js/ef-default-average-fuel-efficiency.js'|asset}}"></script>
<script type="text/javascript" src="{{'/static/js/ef-refrigerants.js'|asset}}"></script>
<script type="text/javascript" src="{{'/static/js/ef-grid-region-location-based.js'|asset}}"></script>
<script type="text/javascript" src="{{'/static/js/ef-residual-mix-market-based.js'|asset}}"></script>
<script type="text/javascript" src="{{'/static/js/ef-heat-steam.js'|asset}}"></script>
<script type="text/javascript" src="{{'/static/js/ef-scope3-transport.js'|asset}}"></script>
{% endblock %}<|MERGE_RESOLUTION|>--- conflicted
+++ resolved
@@ -725,7 +725,6 @@
                            <input class="form-control" type="number" min="0"
                                   name="measured"
                                   v-model="item.measured">
-<<<<<<< HEAD
                            <div class="input-group-append">
                              <select class="form-control"
                                      name="unit"
@@ -744,23 +743,6 @@
                                 <option value="mwh">MWh</option>
                              </select>
                            </div>
-=======
-                            <select class="form-control"
-                                    v-model="item.unit"
-                                    v-if="item.extra.calculation_approach == 'purchased-electricity-location-based' || item.extra.calculation_approach == 'purchased-electricity-market-based'">
-                              <option value="kwh">kWh</option>
-                              <option value="mwh">MWh</option>
-                            </select>
-                            <select class="form-control"
-                                    v-model="item.unit"
-                                    v-if="item.extra.calculation_approach == 'heat-steam'">
-                              <option value="btu">Btu</option>
-                              <option value="mmbtu">mmBtu</option>
-                              <option value="therm">therm</option>
-                              <option value="kwh">kWh</option>
-                              <option value="mwh">MWh</option>
-                            </select>
->>>>>>> cc107150
                          </div>
                        </td>
                      </tr>
