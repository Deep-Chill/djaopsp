--- conflicted
+++ resolved
@@ -94,7 +94,6 @@
                         <td>
                           <div class="input-group">
                             <input class="form-control" type="number" min="0"
-<<<<<<< HEAD
                                    name="measured"
                                    v-model="item.measured">
                             <div class="input-group-append">
@@ -109,18 +108,6 @@
                                 <option value="gallons">US Gallon</option>
                               </select>
                             </div>
-=======
-                                   v-model="item.amount">
-                            <select class="form-control"
-                                  v-model="item.unit">
-                              <option value="tons">Metric tons</option>
-                              <option value="lbs">Pounds</option>
-                              <option value="m3">Cubic meters (m<sup>3</sup>)</option>
-                              <option value="kiloliters">Kilo liters</option>
-                              <option value="ft3">Cubic feet (ft.<sup>3</sup>)</option>
-                              <option value="gallons">US Gallon</option>
-                            </select>
->>>>>>> cc107150
                           </div>
                         </td>
                       </tr>
@@ -197,7 +184,99 @@
                         <td>
                           <div class="input-group">
                             <input class="form-control" type="number" min="0"
-<<<<<<< HEAD
+                                   name="measured" v-model="item.measured">
+                            <div class="input-group-append">
+                              <select class="form-control"
+                                   name="unit" v-model="item.unit">
+                                <option value="tons">Metric tons</option>
+                                <option value="lbs">Pounds</option>
+                                <option value="m3">Cubic meters (m<sup>3</sup>)</option>
+                                <option value="kiloliters">Kilo liters</option>
+                                <option value="ft3">Cubic feet (ft.<sup>3</sup>)</option>
+                                <option value="gallons">US Gallon</option>
+                              </select>
+                            </div>
+                          </div>
+                        </td>
+                      </tr>
+                      <tr>
+                        <td>
+                          <input class="form-control" type="text"
+                                 name="full_name"
+                                 v-model="newItem.full_name" />
+                        </td>
+                        <td>
+                          <select class="form-control" name="water-type"
+                                  v-model="newItem.extra.water_type">
+                            <option value="unspecified">Unspecified</option>
+                          </select>
+                        </td>
+                        <td>
+                          <input type="hidden" name="csrfmiddlewaretoken" value="{{csrf_token}}">
+                          <button class="btn btn-secondary add-row"
+                              @click.prevent="addItem">{% trans %}Add row{% endtrans %}</button>
+                        </td>
+                        <td>
+                        </td>
+                        <td>
+                        </td>
+                      </tr>
+                    </tbody>
+                  </table>
+                  <div class="text-center">
+                    <button class="btn btn-primary record"
+                            @click.prevent="save">{% trans %}Record{% endtrans %}</button>
+                  </div>
+                </div>
+              </div>
+            </water-tracker>
+          </div>{# /#tab-water-discharged #}
+
+
+          <div role="tabpanel"
+               :class="'tab-pane' + (isActiveTile('water-recycled') ? ' active': '')"
+               id="tab-water-recycled"
+               v-cloak>
+            <water-tracker inline-template :init-url="'{{urls.api_track_water_recycled}}'">
+              <div>
+                <div>
+                  <table class="table table-striped table-bordered">
+                    <thead>
+                      <tr>
+                        <th>
+                        </th>
+                        <th>
+                          <div class="input-group me-2">
+                            <label class="input-group-text">From</label>
+                            <input class="form-control" type="date"
+                                   v-model="starts_at">
+                          </div>
+                        </th>
+                        <th>
+                          <div class="input-group me-2">
+                            <label class="input-group-text">To</label>
+                            <input class="form-control" type="date"
+                                   v-model="ends_at">
+                          </div>
+                        </th>
+                      </tr>
+                      <tr>
+                        <th>Facility</th>
+                        <th>Water type</th>
+                        <th>Water amount</th>
+                      </tr>
+                    </thead>
+                    <tbody>
+                      <tr :id="item.slug"
+                          v-for="item in items.results"
+                          v-show="itemsLoaded && items.results.length > 0">
+                        <td>
+                          {% include "app/track/_profile_descr.html" %}
+                        </td>
+                        <td>[[humanizeWaterType(item.extra.water_type)]]</td>
+                        <td>
+                          <div class="input-group">
+                            <input class="form-control" type="number" min="0"
                                    name="measured"
                                    v-model="item.measured">
                             <div class="input-group-append">
@@ -212,126 +291,6 @@
                                 <option value="gallons">US Gallon</option>
                               </select>
                             </div>
-=======
-                                   v-model="item.amount">
-                            <select class="form-control"
-                                  v-model="item.unit">
-                              <option value="tons">Metric tons</option>
-                              <option value="lbs">Pounds</option>
-                              <option value="m3">Cubic meters (m<sup>3</sup>)</option>
-                              <option value="kiloliters">Kilo liters</option>
-                              <option value="ft3">Cubic feet (ft.<sup>3</sup>)</option>
-                              <option value="gallons">US Gallon</option>
-                            </select>
->>>>>>> cc107150
-                          </div>
-                        </td>
-                      </tr>
-                      <tr>
-                        <td>
-                          <input class="form-control" type="text"
-                                 name="full_name"
-                                 v-model="newItem.full_name" />
-                        </td>
-                        <td>
-                          <select class="form-control" name="water-type"
-                                  v-model="newItem.extra.water_type">
-                            <option value="unspecified">Unspecified</option>
-                          </select>
-                        </td>
-                        <td>
-                          <input type="hidden" name="csrfmiddlewaretoken" value="{{csrf_token}}">
-                          <button class="btn btn-secondary add-row"
-                              @click.prevent="addItem">{% trans %}Add row{% endtrans %}</button>
-                        </td>
-                        <td>
-                        </td>
-                        <td>
-                        </td>
-                      </tr>
-                    </tbody>
-                  </table>
-                  <div class="text-center">
-                    <button class="btn btn-primary record"
-                            @click.prevent="save">{% trans %}Record{% endtrans %}</button>
-                  </div>
-                </div>
-              </div>
-            </water-tracker>
-          </div>{# /#tab-water-discharged #}
-
-
-          <div role="tabpanel"
-               :class="'tab-pane' + (isActiveTile('water-recycled') ? ' active': '')"
-               id="tab-water-recycled"
-               v-cloak>
-            <water-tracker inline-template :init-url="'{{urls.api_track_water_recycled}}'">
-              <div>
-                <div>
-                  <table class="table table-striped table-bordered">
-                    <thead>
-                      <tr>
-                        <th>
-                        </th>
-                        <th>
-                          <div class="input-group me-2">
-                            <label class="input-group-text">From</label>
-                            <input class="form-control" type="date"
-                                   v-model="starts_at">
-                          </div>
-                        </th>
-                        <th>
-                          <div class="input-group me-2">
-                            <label class="input-group-text">To</label>
-                            <input class="form-control" type="date"
-                                   v-model="ends_at">
-                          </div>
-                        </th>
-                      </tr>
-                      <tr>
-                        <th>Facility</th>
-                        <th>Water type</th>
-                        <th>Water amount</th>
-                      </tr>
-                    </thead>
-                    <tbody>
-                      <tr :id="item.slug"
-                          v-for="item in items.results"
-                          v-show="itemsLoaded && items.results.length > 0">
-                        <td>
-                          {% include "app/track/_profile_descr.html" %}
-                        </td>
-                        <td>[[humanizeWaterType(item.extra.water_type)]]</td>
-                        <td>
-                          <div class="input-group">
-                            <input class="form-control" type="number" min="0"
-<<<<<<< HEAD
-                                   name="measured"
-                                   v-model="item.measured">
-                            <div class="input-group-append">
-                              <select class="form-control"
-                                   name="unit"
-                                   v-model="item.unit">
-                                <option value="tons">Metric tons</option>
-                                <option value="lbs">Pounds</option>
-                                <option value="m3">Cubic meters (m<sup>3</sup>)</option>
-                                <option value="kiloliters">Kilo liters</option>
-                                <option value="ft3">Cubic feet (ft.<sup>3</sup>)</option>
-                                <option value="gallons">US Gallon</option>
-                              </select>
-                            </div>
-=======
-                                   v-model="item.amount">
-                            <select class="form-control"
-                                  v-model="item.unit">
-                              <option value="tons">Metric tons</option>
-                              <option value="lbs">Pounds</option>
-                              <option value="m3">Cubic meters (m<sup>3</sup>)</option>
-                              <option value="kiloliters">Kilo liters</option>
-                              <option value="ft3">Cubic feet (ft.<sup>3</sup>)</option>
-                              <option value="gallons">US Gallon</option>
-                            </select>
->>>>>>> cc107150
                           </div>
                         </td>
                       </tr>
