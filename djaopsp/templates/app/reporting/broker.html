{% extends "app/reporting/base.html" %}

{% block reporting_title %}{% trans %}Completed assessments{% endtrans %}{% endblock %}

{% block reporting_content %}
<reporting-organizations id="managed" inline-template>
<div>

  <div class="row mt-4">
    <div class="col-md-6">
      <reporting-completion-rate ref="completionWeekly" :params="params" inline-template>
        <div>
          <h2 class="text-center">{% trans %}Completed and verified week-by-week{% endtrans %}<span v-cloak>([[params.unit == 'percentage' ? '%' : 'Nb']])</span></h2>
          <div>
            <div class="card-body" v-if="!itemLoaded">
              <p>
                <h3 class="text-center"><i class="fa fa-refresh fa-spin"></i></h3>
              </p>
            </div>
            <div class="card-body" v-show="itemLoaded" v-cloak>
              <canvas id="completionRate"></canvas>
            </div>
          </div>
        </div>
      </reporting-completion-rate>
    </div>{# /.col-md-6 #}
    <div class="col-md-6 text-center">
    </div>
  </div>
  <div>
    <div class="pt-2">
    {% include "_filter.html" %}
    </div>
    <div class="row pt-2">
      <div class="col-sm-6" v-show="itemsLoaded" v-cloak>
        [[items.count]] {% trans %}completed questionnaires{% endtrans %}
      </div>
<<<<<<< HEAD
=======
      {% if urls.download %}
      <div class="col-sm-6 text-end">
        <a class="btn btn-primary{% if request.path == urls.download %} active{% endif %}" id="xlsx-download-btn" :href="'{{urls.download}}' + getQueryString(['page'])">
          <i class="fa fa-file-text"></i> {% trans %}Download (xlsx){% endtrans %}
        </a>
      </div>
      {% endif %}
>>>>>>> cc107150
    </div>
    <table class="table table-striped">
      <thead>
        <tr>
          <th>{% trans %}Last completed{% endtrans %}<button class="btn btn-link btn-sort"
                  @click.prevent="sortBy('last_completed_at')">
                  <i :class="sortIcon('last_completed_at')"></i>
              </button>
          </th>
          <th>{% trans %}Organization/profile{% endtrans %}<button class="btn btn-link btn-sort"
                  @click.prevent="sortBy('printable_name')">
                  <i :class="sortIcon('printable_name')"></i>
              </button>
          </th>
          <th>{% trans %}Questionnaire{% endtrans %}<button class="btn btn-link btn-sort"
                  @click.prevent="sortBy('segment')">
                  <i :class="sortIcon('segment')"></i>
              </button>
          </th>
          <th>{% trans %}Priority to verify{% endtrans %}<button class="btn btn-link btn-sort"
                  @click.prevent="sortBy('priority')">
                  <i :class="sortIcon('priority')"></i>
              </button>
          </th>
          <th>{% trans %}Verified Status{% endtrans %}<button class="btn btn-link btn-sort"
                  @click.prevent="sortBy('status')">
                  <i :class="sortIcon('status')"></i>
              </button>
          </th>
          <th>{% trans %}Assigned verifier{% endtrans %}<button class="btn btn-link btn-sort"
                  @click.prevent="sortBy('verifier')">
                  <i :class="sortIcon('verifier')"></i>
              </button>
          </th>
        </tr>
      </thead>
      <tbody style="color:black;">
        <tr v-show="!itemsLoaded">
          <td colspan="7">
            <h3  class="text-center"><i class="fa fa-refresh fa-spin fa-2x"></i></h3>
          </td>
        </tr>
        <tr v-show="itemsLoaded && items.results.length == 0" v-cloak>
            <td colspan="7">No organization accessible for {{profile}}</td>
        </tr>
        <tr :id="entry.slug" :class="entry.supplier_initiated ? 'supplier-initiated' : ''"
            v-for="(entry, index) in items.results"
            v-show="itemsLoaded && items.results.length > 0" v-cloak>
          <td style="vertical-align:middle;" v-if="!entry.requested_at">
            <span>[[entry.last_completed_at ? shortDate(entry.last_completed_at) : 'Incomplete']]</span>
          </td>
          <td>
            {% include "app/reporting/_profile_card.html" %}
          </td>
          <!-- Campaign -->
          <td style="vertical-align:middle;">
              <a :href="entry.score_url">[[ entry.segment ]]</a>
          </td>
          <td style="vertical-align:middle;">
            <span v-if="entry.extra">[[ entry.extra.priority ]]</span>
          </td>
          <td style="vertical-align:middle;">
              [[ entry.verified_status ]]
          </td>
          <td style="vertical-align:middle;">
            [[ entry.verified_by ]]
          </td>
        </tr>
      </tbody>
    </table>
    {% include "_pagination.html" %}
  </div>
</div>
</reporting-organizations>
{% endblock %}<|MERGE_RESOLUTION|>--- conflicted
+++ resolved
@@ -35,8 +35,6 @@
       <div class="col-sm-6" v-show="itemsLoaded" v-cloak>
         [[items.count]] {% trans %}completed questionnaires{% endtrans %}
       </div>
-<<<<<<< HEAD
-=======
       {% if urls.download %}
       <div class="col-sm-6 text-end">
         <a class="btn btn-primary{% if request.path == urls.download %} active{% endif %}" id="xlsx-download-btn" :href="'{{urls.download}}' + getQueryString(['page'])">
@@ -44,7 +42,6 @@
         </a>
       </div>
       {% endif %}
->>>>>>> cc107150
     </div>
     <table class="table table-striped">
       <thead>
