--- conflicted
+++ resolved
@@ -257,38 +257,23 @@
         # with. They must use ``sample.account``.
         assess_url = None
         improve_url = None
-<<<<<<< HEAD
         # Allows grantee to access assess and improve pages (read-only).
         account = self.account
+        assess_url = reverse('assess_redirect',
+            args=(account, self.sample,))
+        improve_url = reverse('improve_redirect',
+            args=(account, self.sample,))
         if path:
             assess_url = reverse('assess_practices',
                 args=(account, self.sample, path))
-            improve_url = reverse('improve_practices',
-                args=(account, self.sample, path))
-        else:
-            assess_url = reverse('assess_redirect',
-                args=(account, self.sample,))
-            improve_url = reverse('improve_redirect',
-                args=(account, self.sample,))
-=======
-        if not self.sample.is_frozen:
-            assess_url = (reverse('assess_practices', args=(
-                self.sample.account, self.sample, path)) if path
-                else reverse('assess_redirect', args=(
-                        self.sample.account, self.sample,)))
-            improve_url = reverse('improve_redirect',
-                args=(self.sample.account, self.sample,))
-            if path:
-                for seg in self.segments_available:
-                    # We insured that all candidates are the prefixed
-                    # content node at this point.
-                    extra = seg.get('extra')
-                    if extra and extra.get('visibility'):
-                        improve_url = reverse('improve_practices', args=(
-                            self.sample.account, self.sample, path))
-                        break
-
->>>>>>> 42592445
+            for seg in self.segments_available:
+                # We insured that all candidates are the prefixed
+                # content node at this point.
+                extra = seg.get('extra')
+                if extra and extra.get('visibility'):
+                    improve_url = reverse('improve_practices', args=(
+                        self.sample.account, self.sample, path))
+                    break
         if assess_url:
             update_context_urls(context, {'assess': assess_url})
         if improve_url:
