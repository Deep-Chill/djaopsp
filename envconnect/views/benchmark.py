# Copyright (c) 2017, DjaoDjin inc.
# see LICENSE.

from __future__ import unicode_literals

import io, logging, json, re, subprocess, tempfile

from django.conf import settings
from django.core.files.storage import FileSystemStorage
from django.core.urlresolvers import reverse, NoReverseMatch
from django.contrib import messages
from django.db.models import Q
from django.http import HttpResponseRedirect
from django.shortcuts import get_object_or_404
from django.template.loader import get_template
from django.views.generic.base import (RedirectView, TemplateView,
    ContextMixin, TemplateResponseMixin)
from django.utils import six
from deployutils.crypt import JSONEncoder
from deployutils.helpers import datetime_or_now
from extended_templates.backends.pdf import PdfTemplateResponse
from pages.models import PageElement
from survey.models import Matrix
from survey.models import Answer
from survey.views.matrix import MatrixDetailView

from ..api.benchmark import BenchmarkMixin, BenchmarkAPIView
from ..mixins import ReportMixin, TransparentCut
from ..models import Consumption


LOGGER = logging.getLogger(__name__)

VIEWER_SELF_ASSESSMENT_NOT_YET_STARTED = \
    "%(organization)s has not yet started to complete"\
    " their self-assessment. You will be able able to see"\
    " %(organization)s as soon as they do."


class ScoreCardRedirectView(ReportMixin, TemplateResponseMixin,
                            ContextMixin, RedirectView):
    """
    On login, by default the user will be redirected to `/app/` which in turn
    will redirect to `/app/:organization/scorecard/$`.

    If *organization* has started a self-assessment then we have candidates
    to redirect to (i.e. /app/:organization/scorecard/:path).
    """

    template_name = 'envconnect/scorecard/index.html'

    def get_redirect_url(self, *args, **kwargs):
        if self.kwargs.get('organization') in self.accessibles(
                ['manager', 'contributor']):
            # If the user has a more than a `viewer` role on the organization,
            # we force the redirect to the benchmark page such that
            # the contextual menu with self-assessment, etc. appears.
            try:
                return reverse('benchmark_organization',
                    args=args, kwargs=kwargs)
            except NoReverseMatch:
                return None
        return super(ScoreCardRedirectView, self).get_redirect_url(
            *args, **kwargs)

    def get(self, request, *args, **kwargs):
        candidates = []
        organization = kwargs.get('organization')
        if self.sample:
            for element in PageElement.objects.get_roots().order_by('title'):
                root_prefix = '/%s/sustainability-%s' % (
                    element.slug, element.slug)
                if Consumption.objects.filter(answer__response=self.sample,
                    path__startswith=root_prefix).exists():
                    candidates += [element]
        if not candidates:
            # On user login, registration and activation,
            # we will end-up here.
            if not organization in self.accessibles(
                    roles=['manager', 'contributor']):
                messages.warning(self.request,
                    VIEWER_SELF_ASSESSMENT_NOT_YET_STARTED % {
                        'organization': organization})
            return HttpResponseRedirect(reverse('homepage'))

        redirects = []
        for element in candidates:
            root_prefix = '/sustainability-%s' % element.slug
            kwargs.update({'path': root_prefix})
            url = self.get_redirect_url(*args, **kwargs)
            print_name = element.title
            redirects += [(url, print_name)]

        if len(redirects) > 1:
            context = self.get_context_data(*args, **kwargs)
            context.update({'redirects': redirects})
            return self.render_to_response(context)
        return super(ScoreCardRedirectView, self).get(request, *args, **kwargs)


class BenchmarkBaseView(BenchmarkMixin, TemplateView):
    """
    Subclasses are meant to define `template_name` and `breadcrumb_url`.
    """

    def get_context_data(self, *args, **kwargs):
        #pylint:disable=too-many-locals
        context = super(BenchmarkBaseView, self).get_context_data(
            *args, **kwargs)
        from_root, trail = self.breadcrumbs
        root = None
        if trail:
            not_applicable_answers = Answer.objects.filter(text='Not applicable')
            improvement_suggestions = Answer.objects.filter(
                response__extra='is_planned',
                response__survey__title=self.report_title,
                response__account=self.account)

            root = self._build_tree(trail[-1][0], from_root,
                cut=TransparentCut())
            # Flatten icons and practices (i.e. Energy Efficiency) to produce
            # the list of charts.
            self.decorate_with_breadcrumbs(root)
            charts = self.get_charts(root)
            not_applicable_answers = Consumption.objects.filter(
                question__answer__response=self.sample,
                question__answer__text=Consumption.NOT_APPLICABLE)
            not_applicables = []
            for not_applicable in not_applicable_answers:
                element = PageElement.objects.get(
                    slug=not_applicable.path.split('/')[-1])
                not_applicables += [(from_root + '/' + element.slug, element)]
            context.update({
                'charts': charts,
                'root': root,
<<<<<<< HEAD
                'not_applicables': not_applicables,
=======
                'not_applicable_answers': not_applicable_answers,
                'improvement_suggestions': improvement_suggestions,
>>>>>>> a7d47691
                'entries': json.dumps(root, cls=JSONEncoder),
                # XXX move to urls when we are sure how it interacts
                # with envconnect/base.html
                'api_account_benchmark': reverse(
                    'api_benchmark', args=(context['organization'], from_root))
            })
        return context

    def get(self, request, *args, **kwargs):
        path = kwargs.get('path')
        parts = path.split('/')
        for idx, part in enumerate(parts):
            if part.startswith('sustainability-'):
                prefix = '/'.join(parts[:idx + 1])
        if prefix != path:
            return HttpResponseRedirect(
                reverse(self.breadcrumb_url, args=(prefix,)))
        return super(BenchmarkBaseView, self).get(request, *args, **kwargs)


class BenchmarkView(BenchmarkBaseView):

    template_name = 'envconnect/benchmark.html'
    breadcrumb_url = 'benchmark'

    def get_assessment_redirect_url(self, *args, **kwargs):
        #pylint:disable=unused-argument
        path = kwargs.get('path')
        organization = kwargs.get('organization')
        if not isinstance(path, six.string_types):
            path = ""
        if organization in self.accessibles(
                roles=['manager', 'contributor']):
            # /app/:organization/scorecard/:path
            # Only when accessing an actual scorecard and if the request user
            # is a manager/contributor for the organization will we prompt
            # to start the self-assessment.
            messages.warning(self.request,
                "You need to complete a self-assessment before"\
                " moving on to the scorecard.")
            return HttpResponseRedirect(reverse('report_organization',
                kwargs={'organization': organization, 'path': path}))
        return HttpResponseRedirect(reverse('summary_organization',
            kwargs={'organization': organization, 'path': path}))

    def get(self, request, *args, **kwargs):
        if not self.sample:
            return self.get_assessment_redirect_url(*args, **kwargs)
        return super(BenchmarkView, self).get(request, *args, **kwargs)


class ScoreCardView(BenchmarkView):
    """
    Shows the scorecard of an organization, accessible through
    the "My TSP" menu.
    """
    template_name = 'envconnect/scorecard.html'
    breadcrumb_url = 'scorecard'

    def get(self, request, *args, **kwargs):
        organization = kwargs.get('organization')
        if not self.sample:
            if not organization in self.accessibles(
                    roles=['manager', 'contributor']):
                # /app/:organization/scorecard/:path
                # Only when accessing an actual scorecard and if the request
                # user is a viewer will we explain why the scorecard is not
                # visible. If the request user is manager/contributor
                # for the organization, calling `get_assessment_redirect_url`
                # will prompt the message to complete the self-assessment.
                messages.warning(self.request,
                    VIEWER_SELF_ASSESSMENT_NOT_YET_STARTED % {
                        'organization': organization})
            return self.get_assessment_redirect_url(*args, **kwargs)
        return super(ScoreCardView, self).get(request, *args, **kwargs)


class ScoreCardDownloadView(BenchmarkAPIView):
    """
    Shows the scorecard of an organization, accessible through
    the "My TSP" menu.
    """
    template_name = 'envconnect/prints/scorecard.html'

    @staticmethod
    def get_base_url():
        return "file://%s" % settings.HTDOCS

    @property
    def score_charts(self):
        if not hasattr(self, '_score_charts'):
            self._score_charts = self.get_queryset()
        return self._score_charts

    def get_printable_charts(self):
        if not hasattr(self, '_printable_charts'):
            self._printable_charts = []
            for chart in self.score_charts:
                slug = chart.get('slug', "")
                tag = chart.get('tag', None)
                if (slug == 'totals'
                    or (tag and settings.TAG_SCORECARD in tag)):
                    icon = chart.get('icon', None)
                    if icon and icon.startswith('/'):
                        if icon.startswith('/%s/' % settings.APP_NAME):
                            icon = icon[len(settings.APP_NAME) + 1:]
                        chart['icon'] = self.get_base_url() + icon
                    self._printable_charts += [chart]
        return self._printable_charts

    def get_context_data(self, *args, **kwargs):
        context = {'base_url': self.get_base_url()}
        organization = self.kwargs.get('organization', None)
        if organization:
            for accessible in self.get_accessibles(self.request):
                if accessible['slug'] == organization:
                    context.update({'organization': accessible})
                    break
        from_root, trail = self.breadcrumbs
        root = None
        if trail:
            root = self._build_tree(trail[-1][0], from_root,
                    cut=TransparentCut())
            # Flatten icons and practices (i.e. Energy Efficiency) to produce
            # the list of charts.
            for element in six.itervalues(root[1]):
                for chart in self.score_charts:
                    # We use `score_charts`, not `get_printable_charts` because
                    # not all top level icons might show up in the benchmark
                    # graphs, yet we need to display the scores under the icons.
                    if element[0]['slug'] == chart['slug']:
                        if 'normalized_score' in chart:
                            element[0]['normalized_score'] = "%s%%" % chart.get(
                                'normalized_score')
                        else:
                            element[0]['normalized_score'] = "N/A"
                        element[0]['score_weight'] = chart.get(
                            'score_weight', "N/A")
                        break
            charts = self.get_printable_charts()
            for chart in charts:
                if chart['slug'] == 'totals':
                    context.update({
                        'total_chart': chart,
                        'nb_respondents': chart.get('nb_respondents', "N/A")})
                    break
            context.update({
                'charts': [chart
                    for chart in charts if chart['slug'] != 'totals'],
                'breadcrumbs': trail,
                'root': root,
                'at_time': datetime_or_now()
            })
        return context

    def generate_chart_image(self, slug, template_name, context,
                             js_content, cache_storage, on_start=True,
                             width=400, height=300, delay=1):
        #pylint:disable=too-many-arguments
        context.update({'base_url': self.get_base_url()})
        template = get_template(template_name)
        content = template.render(context, self.request)
        cache_storage.save('%s.html' % slug, io.StringIO(content))
        phantomjs_url = 'file://%s/%s.html' % (
            cache_storage.location, slug)
        img_path = cache_storage.path('%s.png' % slug)
        if on_start:
            js_content.write("""casper.start('%(url)s', function() {
    this.echo("starting...");
});
""" % {'url': phantomjs_url})
        js_content.write("""
casper.viewport(%(width)s, %(height)s).thenOpen('%(url)s', function() {
    this.wait(%(delay)d, function() {
        this.capture('%(img_path)s', {top: 0, left: 0, width: %(width)s, height: %(height)s});
    });
});
""" % {'width': width, 'height': height, 'delay': delay,
       'url': phantomjs_url, 'img_path': img_path})
        return self.get_base_url() + cache_storage.url('%s.png' % slug)

    def generate_printable_html(self):
        charts = self.get_printable_charts()
        location = tempfile.mkdtemp(
            prefix=settings.APP_NAME + "-", dir=settings.MEDIA_ROOT)
        base_url = (
            settings.MEDIA_URL + location.replace(settings.MEDIA_ROOT, ""))
        cache_storage = FileSystemStorage(
            location=location, base_url=base_url)
        js_content = io.StringIO()
        js_content.write("""var casper = require('casper').create();

""")
        on_start = True
        for chart in charts:
            if chart['slug'] == 'totals':
                chart['image'] = self.generate_chart_image(chart['slug'],
                    'envconnect/prints/total_score.html',
                    context={'total_score': chart},
                    js_content=js_content,
                    cache_storage=cache_storage,
                    on_start=on_start,
                    width=300, height=200, delay=2)
            else:
                chart['distribution'] = json.dumps(
                    chart.get('distribution', {}))
                chart['image'] = self.generate_chart_image(chart['slug'],
                    'envconnect/prints/benchmark_graph.html',
                    context={'chart': chart},
                    js_content=js_content,
                    cache_storage=cache_storage,
                    on_start=on_start,
                    width=250, height=204)
            on_start = False
        js_content.write("""
casper.run();
""")
        js_content.seek(0)
        js_generate_images = 'generate-images.js'
        cache_storage.save(js_generate_images, js_content)
        phantomjs_script_path = cache_storage.path(js_generate_images)
        cmd = [settings.PHANTOMJS_BIN.replace('bin/phantomjs', 'bin/casperjs'),
            phantomjs_script_path]
        LOGGER.info("RUN: %s", ' '.join(cmd))
        subprocess.check_call(cmd)

    def get(self, request, *args, **kwargs):
        # Hacky way to insure `get_queryset` will use the same kwargs['path']
        # than as the API.
        from_root, _ = self.breadcrumbs
        self._breadcrumbs = self.get_breadcrumbs(from_root)
        self.generate_printable_html()
        return PdfTemplateResponse(request, self.template_name,
            self.get_context_data(*args, **kwargs))


class PortfoliosDetailView(BenchmarkMixin, MatrixDetailView):

    matrix_url_kwarg = 'path'

    def get_available_matrices(self):
        return Matrix.objects.filter(account=self.account)

    def get_object(self, queryset=None):
        if queryset is None:
            queryset = self.get_queryset()
        candidate = self.kwargs.get(self.matrix_url_kwarg)
        if candidate.startswith('/'):
            candidate = candidate[1:]
        return get_object_or_404(queryset, slug=candidate)

    def get_context_data(self, *args, **kwargs):
        #pylint:disable=too-many-locals,too-many-statements
        candidate = self.kwargs.get(self.matrix_url_kwarg)
        if candidate.startswith("/"):
            candidate = candidate[1:]
        parts = candidate.split("/")
        if len(parts) > 1:
            candidate = parts[0]
        try:
            PageElement.objects.get(slug=candidate)
        except PageElement.DoesNotExist:
            # It is not a breadcrumb path (ex: totals).
            #pylint:disable=unsubscriptable-object
            del self.kwargs[self.matrix_url_kwarg]

        context = super(PortfoliosDetailView, self).get_context_data(
            *args, **kwargs)
        context.update({'available_matrices': self.get_available_matrices()})

        from_root, trail = self.breadcrumbs
        parts = from_root.split("/")
        if len(parts) > 1:
            root = self._build_tree(trail[-1][0], from_root)
            self.decorate_with_breadcrumbs(root)
            charts = self.get_charts(root)
        else:
            # totals
            charts = []
            industries = set([])
            for extra in self.account_queryset.filter(
                    subscription__plan__slug='%s-report' % self.account).values(
                        'extra'):
                try:
                    extra = extra.get('extra')
                    if extra:
                        extra = json.loads(extra.replace("'", '"'))
                        industries |= set([extra.get('industry')])
                except (IndexError, TypeError, ValueError) as _:
                    pass
            flt = None
            for industry in industries:
                if flt is None:
                    flt = Q(slug__startswith=industry)
                else:
                    flt |= Q(slug__startswith=industry)
            if True: #pylint:disable=using-constant-test
                # XXX `flt is None:` not matching the totals columns
                queryset = self.object.cohorts.all()
            else:
                queryset = self.object.cohorts.filter(flt)
            for cohort in queryset.order_by('title'):
                candidate = cohort.slug
                look = re.match(r"(\S+)(-\d+)$", candidate)
                if look:
                    candidate = look.group(1)
                element = PageElement.objects.filter(slug=candidate).first()
                tag = element.tag if element is not None else ""
                charts += [{
                    'slug': cohort.slug,
                    'breadcrumbs': [cohort.title],
                    'icon': element.text if element is not None else "",
                    'icon_css':
                        'grey' if (tag and 'management' in tag) else 'orange'
                }]
            charts = []
        url_kwargs = self.get_url_kwargs()
        url_kwargs.update({self.matrix_url_kwarg: self.object})
        for chart in charts:
            candidate = chart['slug']
            look = re.match(r"(\S+)(-\d+)$", candidate)
            if look:
                matrix_slug = '/'.join([look.group(1)])
            else:
                matrix_slug = '/'.join([str(self.object), candidate])
            url_kwargs.update({self.matrix_url_kwarg: matrix_slug})
            api_urls = {'matrix_api': reverse('matrix_api', kwargs=url_kwargs)}
            chart.update({'urls': api_urls})
        context.update({'charts': charts})
        return context<|MERGE_RESOLUTION|>--- conflicted
+++ resolved
@@ -133,12 +133,7 @@
             context.update({
                 'charts': charts,
                 'root': root,
-<<<<<<< HEAD
                 'not_applicables': not_applicables,
-=======
-                'not_applicable_answers': not_applicable_answers,
-                'improvement_suggestions': improvement_suggestions,
->>>>>>> a7d47691
                 'entries': json.dumps(root, cls=JSONEncoder),
                 # XXX move to urls when we are sure how it interacts
                 # with envconnect/base.html
