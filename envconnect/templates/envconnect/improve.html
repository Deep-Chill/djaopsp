{% extends "envconnect/base_folding_icons.html" %}
{% load pages_tags %}
{% load static from staticfiles %}

{% block page_top_help %}
<div class="offset-sm-2 col-sm-8">
  <p class="text-center">
<span style="text-decoration: underline;">ACTION:</span>
Click each tile and select high value improvements.
  </p>
</div>
{% endblock %}

{% block page_bottom_help %}
<div class="offset-md-3 col-md-6 content-sponsors">
  <h3>Tips:</h3>
  <ol>
    <li>
Click the orange “Planning Dashboard” button at the base of the page.
    </li>
    <li>
Click each tile and review the “Opportunity Score” column for highest value
opportunities.
    </li>
    <li>
Mark the the opportunities you plan to address over the next year or in the
&quot;Select for Improvement Plan&quot; column.
    </li>
    <li>
Click &quot;Complete&quot; once you’ve selected all actions you plan to address.
    </li>
    <li>
Click &quot;Scorecard&quot; to see how the improvements are listed.
    </li>
  </ol>
</div>
{% endblock %}


{% block icons_content %}
<div class="tab-content collapse{% if active %} show{% endif %}">
{% for abs_prefix, icon_tuple in root.1|iteritems %}
  {% with icon_tuple.0 as icon %}
  <div role="tabpanel" class="tab-pane{% if icon.slug == active %} active{% endif %}" id="tab-{{icon.slug}}">
    <div ng-if="getEntriesByTag('{{abs_prefix}}', TAG_PAGEBREAK).length === 0">
      {% with icon.tag|assessment_choices as choices %}
      <table class="table table-striped table-bordered">
        <thead ng-show="!vsPeersToggle">
          {% if survey.slug == 'framework' %}
          <tr>
            <th style="border-bottom:none;"></th>
            <th></th>
            <th class="text-center" colspan="{{choices|length}}">Select maturity level you are targetting</th>
          </tr>
          <tr>
            <th class="sticky-cell">
              <div class="sticky-cell-content-container">
                <div class="sticky-cell-content" style="padding-left:0.75rem;">
                  Practices
                  {% include "envconnect/_improve_results_toggle.html" %}
                </div>
              </div>
            </th>
            <th class="sticky-cell text-center cell-fix-width-3" style="font-size:10px;">
              <div class="sticky-cell-content-container">
                <div class="sticky-cell-content">
<!--
                  <button class="btn btn-link btn-sort" ng-click="sortBy('implemented')">
                    <i class="fa fa-sort[[dir.implemented ? ('-' + dir.implemented) : '']]"></i>
                  </button>
-->
                Assessment
                </div>
              </div>
            </th>
            {% for choice in choices %}
            <th class="sticky-cell text-center cell-fix-width-5">
              <div class="sticky-cell-content-container" data-toggle="tooltip" data-placement="bottom" title="{{choice.descr}}">
                <div class="sticky-cell-content">{{choice.text}}</div>
              </div>
            </th>
            {% endfor %}
          </tr>
          {% else %}
          <tr>
            <th class="sticky-cell">
              <div class="sticky-cell-content-container">
                <div class="sticky-cell-content" style="padding-left:0.75rem;">Practices</div>
              </div>
            </th>
            <th class="sticky-cell text-center cell-fix-width-3"
              data-toggle="tooltip" data-placement="top"
              title="Percentage of respondents that have implemented a best practice.">
              <div class="sticky-cell-content-container">
                <div class="sticky-cell-content">
                  <button class="btn btn-link btn-sort" ng-click="sortBy('rate')">
                    <i class="fa fa-sort[[dir.rate ? ('-' + dir.rate) : '']]"></i>
                  </button>
                Implementation rate
                </div>
              </div>
            </th>
            <th class="sticky-cell text-center cell-fix-width-3">
              <div class="sticky-cell-content-container">
                <div class="sticky-cell-content">
                  <button class="btn btn-link btn-sort" ng-click="sortBy('implemented')">
                    <i class="fa fa-sort[[dir.implemented ? ('-' + dir.implemented) : '']]"></i>
                  </button>
                Implemented by you?
                </div>
              </div>
            </th>
            <th class="sticky-cell text-center cell-fix-width-3"
                data-toggle="tooltip" data-placement="top"
                title="Higher numbers equate to higher priority opportunities based on the following calculation: Practice green level * (1 + implementation rate / 100). Practice green levels: Dark green = 3; medium green = 2, light green = 1">
              <div class="sticky-cell-content-container">
                <div class="sticky-cell-content">
                  <button class="btn btn-link btn-sort" ng-click="sortBy('opportunity')">
                    <i class="fa fa-sort[[dir.opportunity ? ('-' + dir.opportunity) : '']]"></i>
                  </button>
                  Opportunity score
                </div>
              </div>
            </th>
            <th class="sticky-cell text-center">
              <div class="sticky-cell-content-container">
                <div class="sticky-cell-content">Select for Improvement Plan</div>
              </div>
            </th>
          </tr>
          {% endif %}
        </thead>
        <tbody data-prefix="{{abs_prefix}}" ng-show="!vsPeersToggle">
          <tr data-id="[[getPath(practice[0])]]"
              class="best-practice-row"
              ng-repeat="practice in getEntries('{{abs_prefix}}')"
              ng-if="sortedOnKeys === 0 && getEntries('{{abs_prefix}}').length > 0">
            {% if survey.slug == 'framework' %}
              {% include "envconnect/_improve_framework_row.html" %}
            {% else %}
              {% include "envconnect/_improve_row.html" %}
            {% endif %}
          </tr>
          <tr data-id="[[getPath(practice[0])]]"
              class="best-practice-row"
              ng-repeat="practice in getEntries('{{abs_prefix}}') | orderBy:sortedOn:reverse"
              ng-if="sortedOnKeys !== 0 && getEntries('{{abs_prefix}}').length > 0">
            {% if survey.slug == 'framework' %}
              {% include "envconnect/_improve_framework_row.html" %}
            {% else %}
              {% include "envconnect/_improve_row.html" %}
            {% endif %}
          </tr>
          <tr ng-if="getEntries('{{abs_prefix}}').length === 0">
            <td colspan="{{choices|length|add:2}}">
<em>Guidance has not yet been developed for this section. If you would like to
see guidance, or are interested in authoring content for this section, please
<a href="{{'contact/'|site_prefixed}}">contact us &raquo;</a>.
See the following for examples of content developed for best practices:
<a href="{% url 'summary' '/boxes-and-enclosures/energy/reduce-the-pressure-of-compressed-air-to-the-minim/' %}">Example 1</a>,
<a href="{% url 'summary' '/office-space-only/computing-and-telecom-hardware-and-service-fc47207/' %}">Example 2</a>,
<a href="{% url 'summary' '/office-space-only/driver-behavior-that-could-influence-fuel-efficien/' %}">Example 3</a>.</em>
            </td>
          </tr>
        </tbody>
        {% include "envconnect/_improve_results_table.html" %}
      </table>
      <div class="row" style="margin-bottom: 5px;">
        <div class="offset-sm-6 col-sm-6 text-right">
          <button id="saved-button"
                  class="btn btn-primary"
                  ng-click="showSaveMessage($event)">Save</button>
        </div>
      </div>
      {% endwith %}
    </div>
  </div>
  {% endwith %}
{% endfor %}
</div>
<!-- modals -->
<<<<<<< HEAD
<div id="practice-info" class="modal fade"
     tabindex="-1" role="dialog"
     aria-labelledby="Information about your selected practice"
     aria-hidden="true"
     style="color: #000;">
  <div class="modal-dialog">
    <form class="modal-content">
      <div class="modal-header">
        <h4 class="modal-title">Practice information ...</h4>
          <button type="button" class="close" data-dismiss="modal" aria-label="Close"><span aria-hidden="true">&times;</span></button>
      </div>
      <div class="modal-body">
        <p>
NOTE: Improving in this practice could help to reduce your overall
<strong>[[activeElement.value.targets]]</strong>.
        </p>
        <p>
Visit the Data &amp; metrics tile to enter your reduction goals related
to this practice.
        </p>
      </div>
      <div class="modal-footer">
        <button type="button" class="btn btn-primary"
                data-dismiss="modal">OK</button>
      </div>
    </form>
  </div>
</div>
<div id="submit-planning" class="modal fade"
     tabindex="-1" role="dialog"
     aria-labelledby="Complete assessment" aria-hidden="true"
     style="color: #000;"
     ng-submit="freezeImprovement($event)">
  <div class="modal-dialog">
    <form class="modal-content">
      <div class="modal-header">
        <h4 class="modal-title">Mark your planning as complete ...</h4>
          <button type="button" class="close" data-dismiss="modal" aria-label="Close"><span aria-hidden="true">&times;</span></button>
      </div>
      <div class="modal-body">
        <p>
By clicking &quot;Yes&quot;:
        </p>
        <p>
<strong>You commit</strong> to improve upon the selected best practices.
        </p>
        <p>
Then:
        </p>
        <ol>
          <li>Click SHARE to send these to requesters.</li>
        </ol>
        <p>
Once improvements are implemented:
        </p>
        <ol>
          <li>Modify your ASSESSMENT to update scores and benchmarking.</li>
          <li>Make a new plan by selecting high value improvements.</li>
          <li>Click SHARE to share updates.</li>
        </ol>
      </div>
      <div class="modal-footer">
        <button type="button" class="btn btn-secondary"
                data-dismiss="modal">Cancel</button>
        <button type="submit" value="submit" class="btn btn-primary">Yes</button>
      </div>
    </form>
  </div>
</div>
=======
>>>>>>> ef292d34
{% if survey.slug != 'framework' %}
{% include "envconnect/_improvement_planning_dashboard.html" %}
{% endif %}
{% endblock %}

{% block panel_footer %}
<div class="card-footer">
  <div class="row">
    <div class="col-sm-4 text-left">
    </div>
    <div class="col-sm-4 text-center">
        {% if not sample.is_frozen %}
        Once you completed your assessment, improvement plan and set targets,
        please browse to the <strong>COMPLETE</strong> step to freeze
        your answers.
        {% endif %}
    </div>
    <div class="col-sm-4 text-right">
    </div>
  </div>
</div>
{% endblock %}


{% block supplier_menus_scripts %}
<script type="text/javascript">
jQuery(document).ready(function($) {
    var tripElements = [
{% if survey.slug != 'framework' %}
{% if request|is_authenticated and not request.session.last_visited %}
        {
            sel: $("#help-request"),
            content: $("#help-request").data("trip-content"),
            position: "screen-center",
            enableAnimation: false,
            delay:-1,
            tripTheme: "black",
            showNavigation: true,
            canGoPrev: false,
            prevLabel: " ",
            nextLabel: "OK",
            skipLabel: " ",
            finishLabel: "OK",
        },
{% endif %}
{% if request|is_authenticated and not request.session.last_visited or request.session.last_visited == 'app' %}
        {
            sel: $("#submenu-improve"),
            content: "<ol class='text-left'>" +
"<li>Click each orange box to display the improvement opportunities." +
"<li>Click the orange <em>Planning dashboard</em> button (bottom of page)." +
"<li>Select the best practices you plan to address over the next year or so" +
"<br />from the <em>Select for Improvement Plan</em> column." +
"<li>Click <em>Complete</em> after selections are completed." +
"</ol>",
            position: "screen-center",
            enableAnimation: false,
            delay:-1,
            tripTheme: "black",
            showNavigation: true,
            canGoPrev: false,
            prevLabel: " ",
            nextLabel: "OK",
            skipLabel: " ",
            finishLabel: "OK",
        }
{% endif %}
{% endif %}
    ];
    if( tripElements.length > 0  ) {
        var trip = new Trip(tripElements);
        trip.start();
    }
});
</script>
{% endblock %}<|MERGE_RESOLUTION|>--- conflicted
+++ resolved
@@ -179,78 +179,6 @@
 {% endfor %}
 </div>
 <!-- modals -->
-<<<<<<< HEAD
-<div id="practice-info" class="modal fade"
-     tabindex="-1" role="dialog"
-     aria-labelledby="Information about your selected practice"
-     aria-hidden="true"
-     style="color: #000;">
-  <div class="modal-dialog">
-    <form class="modal-content">
-      <div class="modal-header">
-        <h4 class="modal-title">Practice information ...</h4>
-          <button type="button" class="close" data-dismiss="modal" aria-label="Close"><span aria-hidden="true">&times;</span></button>
-      </div>
-      <div class="modal-body">
-        <p>
-NOTE: Improving in this practice could help to reduce your overall
-<strong>[[activeElement.value.targets]]</strong>.
-        </p>
-        <p>
-Visit the Data &amp; metrics tile to enter your reduction goals related
-to this practice.
-        </p>
-      </div>
-      <div class="modal-footer">
-        <button type="button" class="btn btn-primary"
-                data-dismiss="modal">OK</button>
-      </div>
-    </form>
-  </div>
-</div>
-<div id="submit-planning" class="modal fade"
-     tabindex="-1" role="dialog"
-     aria-labelledby="Complete assessment" aria-hidden="true"
-     style="color: #000;"
-     ng-submit="freezeImprovement($event)">
-  <div class="modal-dialog">
-    <form class="modal-content">
-      <div class="modal-header">
-        <h4 class="modal-title">Mark your planning as complete ...</h4>
-          <button type="button" class="close" data-dismiss="modal" aria-label="Close"><span aria-hidden="true">&times;</span></button>
-      </div>
-      <div class="modal-body">
-        <p>
-By clicking &quot;Yes&quot;:
-        </p>
-        <p>
-<strong>You commit</strong> to improve upon the selected best practices.
-        </p>
-        <p>
-Then:
-        </p>
-        <ol>
-          <li>Click SHARE to send these to requesters.</li>
-        </ol>
-        <p>
-Once improvements are implemented:
-        </p>
-        <ol>
-          <li>Modify your ASSESSMENT to update scores and benchmarking.</li>
-          <li>Make a new plan by selecting high value improvements.</li>
-          <li>Click SHARE to share updates.</li>
-        </ol>
-      </div>
-      <div class="modal-footer">
-        <button type="button" class="btn btn-secondary"
-                data-dismiss="modal">Cancel</button>
-        <button type="submit" value="submit" class="btn btn-primary">Yes</button>
-      </div>
-    </form>
-  </div>
-</div>
-=======
->>>>>>> ef292d34
 {% if survey.slug != 'framework' %}
 {% include "envconnect/_improvement_planning_dashboard.html" %}
 {% endif %}
