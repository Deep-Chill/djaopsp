--- conflicted
+++ resolved
@@ -4,11 +4,7 @@
   "private": true,
   "scripts": {
     "serve": "vue-cli-service serve",
-<<<<<<< HEAD
-    "build": "vue-cli-service build",
-=======
     "build": "vue-cli-service build --no-clean",
->>>>>>> 4b58dca0
     "lint": "vue-cli-service lint",
     "i18n:report": "vue-cli-service i18n:report --src './src/**/*.?(js|vue)' --locales './src/locales/**/*.json'"
   },
@@ -28,10 +24,6 @@
     "@vue/cli-service": "^4.4.1",
     "@vue/eslint-config-prettier": "^6.0.0",
     "babel-eslint": "^10.1.0",
-<<<<<<< HEAD
-=======
-    "dotenv": "^8.2.0",
->>>>>>> 4b58dca0
     "eslint": "^7.2.0",
     "eslint-plugin-prettier": "^3.1.3",
     "eslint-plugin-vue": "^6.2.2",
